# RPi Meteor Station
# Copyright (C) 2017 Dario Zubovic, Denis Vida
# 
# This program is free software: you can redistribute it and/or modify
# it under the terms of the GNU General Public License as published by
# the Free Software Foundation, either version 3 of the License, or
# (at your option) any later version.
# 
# This program is distributed in the hope that it will be useful,
# but WITHOUT ANY WARRANTY; without even the implied warranty of
# MERCHANTABILITY or FITNESS FOR A PARTICULAR PURPOSE.  See the
# GNU General Public License for more details.
# 
# You should have received a copy of the GNU General Public License
# along with this program.  If not, see <http://www.gnu.org/licenses/>.

from __future__ import print_function, absolute_import

import os
import sys
import glob
import argparse
import time
import datetime
import signal
import ctypes
import logging
import multiprocessing
import traceback

import numpy as np

# This needs to be first to set the proper matplotlib backend it needs
from Utils.LiveViewer import LiveViewer

import RMS.ConfigReader as cr
from RMS.Logger import initLogging
from RMS.BufferedCapture import BufferedCapture
from RMS.CaptureDuration import captureDuration
from RMS.Compression import Compressor
from RMS.DeleteOldObservations import deleteOldObservations
from RMS.DetectStarsAndMeteors import detectStarsAndMeteors
from RMS.Formats.FFfile import validFFName
from RMS.Misc import mkdirP
from RMS.QueuedPool import QueuedPool
from RMS.Reprocess import getPlatepar, processNight
from RMS.RunExternalScript import runExternalScript
from RMS.UploadManager import UploadManager

# Flag indicating that capturing should be stopped
STOP_CAPTURE = False

def breakHandler(signum, frame):
    """ Handles what happens when Ctrl+C is pressed. """
        
    global STOP_CAPTURE

    # Set the flag to stop capturing video
    STOP_CAPTURE = True


# Save the original event for the Ctrl+C
ORIGINAL_BREAK_HANDLE = signal.getsignal(signal.SIGINT)


def setSIGINT():
    """ Set the breakHandler function for the SIGINT signal, will be called when Ctrl+C is pressed. """

    signal.signal(signal.SIGINT, breakHandler)



def resetSIGINT():
    """ Restore the original Ctrl+C action. """

    signal.signal(signal.SIGINT, ORIGINAL_BREAK_HANDLE)





def wait(duration, compressor):
    """ The function will wait for the specified time, or it will stop when Enter is pressed. If no time was
        given (in seconds), it will wait until Enter is pressed. 

    Arguments:
        duration: [float] Time in seconds to wait

    """

    global STOP_CAPTURE

    
    log.info('Press Ctrl+C to stop capturing...')

    # Get the time of capture start
    time_start = datetime.datetime.utcnow()

    
    while True:

        # Sleep for a short interval
        time.sleep(1)


        # If the compressor has died, restart capture
        if not compressor.is_alive():
            log.info('The compressor has died, restarting the capture!')
            break
            

        # If some wait time was given, check if it passed
        if duration is not None:

            time_elapsed = (datetime.datetime.utcnow() - time_start).total_seconds()

            # If the total time is elapsed, break the wait
            if time_elapsed >= duration:
                break


        if STOP_CAPTURE:
            break




def runCapture(config, duration=None, video_file=None, nodetect=False, detect_end=False, \
    upload_manager=None, resume_capture=False):
    """ Run capture and compression for the given time.given

    Arguments:
        config: [config object] Configuration read from the .config file.

    Keyword arguments:
        duration: [float] Time in seconds to capture. None by default.
        video_file: [str] Path to the video file, if it was given as the video source. None by default.
        nodetect: [bool] If True, detection will not be performed. False by defualt.
        detect_end: [bool] If True, detection will be performed at the end of the night, when capture 
            finishes. False by default.
        upload_manager: [UploadManager object] A handle to the UploadManager, which handles uploading files to
            the central server. None by default.
        resume_capture: [bool] Resume capture in the last data directory in CapturedFiles.

    Return:
        night_archive_dir: [str] Path to the archive folder of the processed night.

    """

    global STOP_CAPTURE


    # Check if resuming capture to the last capture directory
    night_data_dir_name = None
    if resume_capture:
        
        log.info("Resuming capture in the last capture directory...")

        # Find the latest capture directory
        capturedfiles_path = os.path.join(os.path.abspath(config.data_dir), config.captured_dir)
        most_recent_dir_time = 0
        for dir_name in sorted(os.listdir(capturedfiles_path)):

            dir_path_check = os.path.join(capturedfiles_path, dir_name)

            # Check it's a directory
            if os.path.isdir(dir_path_check):

                # Check if it starts with the correct station code
                if dir_name.startswith(str(config.stationID)):

                    dir_mod_time = os.path.getmtime(dir_path_check)

                    # Check that it is the most recent directory
                    if (night_data_dir_name is None) or (dir_mod_time > most_recent_dir_time):
                        night_data_dir_name = dir_name
                        night_data_dir = dir_path_check
                        most_recent_dir_time = dir_mod_time


        if night_data_dir_name is None:
            log.info("Previous capture directory could not be found! Creating a new one...")

        else:
            log.info("Previous capture directory found: {:s}".format(night_data_dir))

        # Resume run is finished now, reset resume flag
        cml_args.resume = False

    # Make a name for the capture data directory
    if night_data_dir_name is None:

        # Create a directory for captured files
        night_data_dir_name = str(config.stationID) + '_' \
            + datetime.datetime.utcnow().strftime('%Y%m%d_%H%M%S_%f')

        # Full path to the data directory
        night_data_dir = os.path.join(os.path.abspath(config.data_dir), config.captured_dir, \
            night_data_dir_name)



    # Make a directory for the night
    mkdirP(night_data_dir)

    log.info('Data directory: ' + night_data_dir)


    # Get the platepar file
    platepar, platepar_path, platepar_fmt = getPlatepar(config, night_data_dir)


    log.info('Initializing frame buffers...')
    ### For some reason, the RPi 3 does not like memory chunks which size is the multipier of its L2
    ### cache size (512 kB). When such a memory chunk is provided, the compression becomes 10x slower
    ### then usual. We are applying a dirty fix here where we just add an extra image row and column
    ### if such a memory chunk will be created. The compression is performed, and the image is cropped
    ### back to its original dimensions.
    array_pad = 0

    # Check if the image dimensions are divisible by RPi3 L2 cache size and add padding
    if (256*config.width*config.height)%(512*1024) == 0:
        array_pad = 1


    # Init arrays for parallel compression on 2 cores
    sharedArrayBase = multiprocessing.Array(ctypes.c_uint8, 256*(config.width + array_pad)*(config.height + array_pad))
    sharedArray = np.ctypeslib.as_array(sharedArrayBase.get_obj())
    sharedArray = sharedArray.reshape(256, (config.height + array_pad), (config.width + array_pad))
    startTime = multiprocessing.Value('d', 0.0)
    
    sharedArrayBase2 = multiprocessing.Array(ctypes.c_uint8, 256*(config.width + array_pad)*(config.height + array_pad))
    sharedArray2 = np.ctypeslib.as_array(sharedArrayBase2.get_obj())
    sharedArray2 = sharedArray2.reshape(256, (config.height + array_pad), (config.width + array_pad))
    startTime2 = multiprocessing.Value('d', 0.0)

    log.info('Initializing frame buffers done!')


    # Check if the detection should be performed or not
    if nodetect:
        detector = None

    else:

        if detect_end:

            # Delay detection until the end of the night
            delay_detection = duration

        else:
            # Delay the detection for 2 minutes after capture start
            delay_detection = 120

        # Initialize the detector
        detector = QueuedPool(detectStarsAndMeteors, cores=1, log=log, delay_start=delay_detection, \
            backup_dir=night_data_dir)
        detector.startPool()


        # If the capture is being resumed into the directory, load all previously saved FF files
        if resume_capture:

            for ff_name in sorted(os.listdir(night_data_dir)):

                # Check if the file is a valid FF files
                ff_path = os.path.join(night_data_dir, ff_name)
                if os.path.isfile(ff_path) and (str(config.stationID) in ff_name) and validFFName(ff_name):

                    # Add the FF file to the detector
                    detector.addJob([night_data_dir, ff_name, config], wait_time=0.005)
                    log.info("Added existing FF files for detection: {:s}".format(ff_name))

    
    # Initialize buffered capture
    bc = BufferedCapture(sharedArray, startTime, sharedArray2, startTime2, config, video_file=video_file)


    # Initialize the live image viewer
    if config.live_maxpixel_enable:
        live_view = LiveViewer(night_data_dir, slideshow=False, banner_text="Live")
        live_view.start()

    else:
        live_view = None

    
    # Initialize compression
    compressor = Compressor(night_data_dir, sharedArray, startTime, sharedArray2, startTime2, config, 
        detector=detector)

    
    # Start buffered capture
    bc.startCapture()

    # Init and start the compression
    compressor.start()

    
    # Capture until Ctrl+C is pressed
    wait(duration, compressor)
        
    # If capture was manually stopped, end capture
    if STOP_CAPTURE:
        log.info('Ending capture...')


    # Stop the capture
    log.debug('Stopping capture...')
    bc.stopCapture()
    log.debug('Capture stopped')

    dropped_frames = bc.dropped_frames
    log.info('Total number of late or dropped frames: ' + str(dropped_frames))


    # Stop the compressor
    log.debug('Stopping compression...')
    detector = compressor.stop()

    # Free shared memory after the compressor is done
    try:
        log.debug('Freeing frame buffers...')
        del sharedArrayBase
        del sharedArray
        del sharedArrayBase2
        del sharedArray2

    except Exception as e:
        log.debug('Freeing frame buffers failed with error:' + repr(e))
        log.debug(repr(traceback.format_exception(*sys.exc_info())))

    log.debug('Compression stopped')


    if live_view is not None:

        # Stop the live viewer
        log.debug('Stopping live viewer...')

        live_view.stop()
        live_view.join()
        del live_view
        live_view = None

        log.debug('Live view stopped')



    # If detection should be performed
    if not nodetect:

        try:
            log.info('Finishing up the detection, ' + str(detector.input_queue.qsize()) \
                + ' files to process...')
        except:
            print('Finishing up the detection... error when getting input queue size!')


        # Reset the Ctrl+C to KeyboardInterrupt
        resetSIGINT()


        try:

            # If there are some more files to process, process them on more cores
            if detector.input_queue.qsize() > 0:

                # Let the detector use all cores, but leave 2 free
                available_cores = multiprocessing.cpu_count() - 2


                if available_cores > 1:

                    log.info('Running the detection on {:d} cores...'.format(available_cores))

                    # Start the detector
                    detector.updateCoreNumber(cores=available_cores)


            log.info('Waiting for the detection to finish...')

            # Wait for the detector to finish and close it
            detector.closePool()

            log.info('Detection finished!')


        except KeyboardInterrupt:

            log.info('Ctrl + C pressed, exiting...')
                
            if upload_manager is not None:

                # Stop the upload manager
                if upload_manager.is_alive():
                    log.debug('Closing upload manager...')
                    upload_manager.stop()
                    del upload_manager
                    

            # Terminate the detector
            if detector is not None:
                del detector

            sys.exit()


        # Set the Ctrl+C back to 'soft' program kill
        setSIGINT()

        ### SAVE DETECTIONS TO FILE


        log.info('Collecting results...')

        # Get the detection results from the queue
        detection_results = detector.getResults()

    else:

        detection_results = []




    # Save detection to disk and archive detection    
    night_archive_dir, archive_name, _ = processNight(night_data_dir, config, \
        detection_results=detection_results, nodetect=nodetect)


    # Put the archive up for upload
    if upload_manager is not None:
        log.info('Adding file to upload list: ' + archive_name)
        upload_manager.addFiles([archive_name])
        log.info('File added...')

        # Delay the upload, if the delay is given
        upload_manager.delayNextUpload(delay=60*config.upload_delay)


    # Delete detector backup files
    if detector is not None:
        detector.deleteBackupFiles()


    # If the capture was run for a limited time, run the upload right away
    if (duration is not None) and (upload_manager is not None):
        log.info('Uploading data before exiting...')
        upload_manager.uploadData()


    # Run the external script
    runExternalScript(night_data_dir, night_archive_dir, config)
    

    # If capture was manually stopped, end program
    if STOP_CAPTURE:

        log.info('Ending program')

        # Stop the upload manager
        if upload_manager is not None:
            if upload_manager.is_alive():
                upload_manager.stop()
                log.info('Closing upload manager...')

        sys.exit()


    return night_archive_dir



def processIncompleteCaptures(config, upload_manager):
    """ Reprocess broken capture folders.

    Arguments:
        config: [config object] Configuration read from the .config file.
        upload_manager: [UploadManager object] A handle to the UploadManager, which handles uploading files to
            the central server.

    """

    log.debug('Checking for folders containing partially-processed data')

    # Create a list of capture directories
    captured_dir_list = []
    captured_data_path = os.path.join(config.data_dir, config.captured_dir)
    for captured_dir_name in sorted(os.listdir(captured_data_path)):

        captured_dir_path = os.path.join(captured_data_path, captured_dir_name)

        # Check that the dir stars with the correct station code, that it really is a directory, and that
        #   there are some FF files inside
        if captured_dir_name.startswith(config.stationID):

            if os.path.isdir(captured_dir_path):

                if any([file_name.startswith("FF_{:s}".format(config.stationID)) \
                    for file_name in os.listdir(captured_dir_path)]):

                        captured_dir_list.append(captured_dir_name)


    # Check if there is a processed archived dir for every captured dir
    for captured_subdir in captured_dir_list:

        captured_dir_path = os.path.join(config.data_dir, config.captured_dir, captured_subdir)
        log.debug("Checking folder: {:s}".format(captured_subdir))

        # Check if there are any backup pickle files in the capture directory
        pickle_files = glob.glob("{:s}/rms_queue_bkup_*.pickle".format(captured_dir_path))
        any_pickle_files = False
        if len(pickle_files) > 0:
            any_pickle_files = True

        # Check if there is an FTPdetectinfo file in the directory, indicating the the folder was fully 
        #   processed
        FTPdetectinfo_files = glob.glob('{:s}/FTPdetectinfo_*.txt'.format(captured_dir_path))
        any_ftpdetectinfo_files = False
        if len(FTPdetectinfo_files) > 0:
            any_ftpdetectinfo_files = True

        # Auto reprocess criteria:
        #   - Any backup pickle files
        #   - No pickle and no FTPdetectinfo files
        run_reprocess = False
        if any_pickle_files:
            run_reprocess = True
        else:
            if not any_ftpdetectinfo_files:
                run_reprocess = True

        # Skip the folder if it doesn't need to be reprocessed
        if not run_reprocess:
            log.debug("    ... fully processed!")
            continue


        log.info("Found partially-processed data in {:s}".format(captured_dir_path))
        try:

            # Reprocess the night
            night_archive_dir, archive_name, detector = processNight(captured_dir_path, config)

            # Upload the archive, if upload is enabled
            if upload_manager is not None:
                log.info("Adding file to upload list: {:s}".format(archive_name))
                upload_manager.addFiles([archive_name])
                log.info("File added...")

            # Delete detection backup files
            if detector is not None:
                detector.deleteBackupFiles()


            # Run the external script if running after autoreprocess is enabled
            if config.external_script_run and config.auto_reprocess_external_script_run:
                runExternalScript(captured_dir_path, night_archive_dir, config)

            log.info("Folder {:s} reprocessed with success!".format(captured_dir_path))


        except Exception as e:
<<<<<<< HEAD
            log.error("An error occured when trying to reprocess partially processed data!")
=======
            log.error("An error occured when trying to reprocess partially-processed data!")
>>>>>>> e1aa9ce2
            log.error(repr(e))
            log.error(repr(traceback.format_exception(*sys.exc_info())))


if __name__ == "__main__":

    ### COMMAND LINE ARGUMENTS

    # Init the command line arguments parser
    arg_parser = argparse.ArgumentParser(description=""" Starting capture and compression.
        """)

    # Add a mutually exclusive for the parser (the arguments in the group can't be given at the same)
    arg_group = arg_parser.add_mutually_exclusive_group()

    arg_parser.add_argument('-c', '--config', nargs=1, metavar='CONFIG_PATH', type=str, \
        help="Path to a config file which will be used instead of the default one.")

    arg_group.add_argument('-d', '--duration', metavar='DURATION_HOURS', help="""Start capturing right away, 
        with the given duration in hours. """)

    arg_group.add_argument('-i', '--input', metavar='FILE_PATH', help="""Use video from the given file, 
        not from a video device. """)

    arg_parser.add_argument('-n', '--nodetect', action="store_true", help="""Do not perform star extraction 
        nor meteor detection. """)

    arg_parser.add_argument('-e', '--detectend', action="store_true", help="""Detect stars and meteors at the
        end of the night, after capture finishes. """)

    arg_parser.add_argument('-r', '--resume', action="store_true", \
        help="""Resume capture into the last night directory in CapturedFiles. """)


    # Parse the command line arguments
    cml_args = arg_parser.parse_args()

    ######


    # Load the config file
    config = cr.loadConfigFromDirectory(cml_args.config, os.path.abspath('.'))

    # Initialize the logger
    initLogging(config)

    # Get the logger handle
    log = logging.getLogger("logger")


    log.info('Program start')

    # Change the Ctrl+C action to the special handle
    setSIGINT()


    # Make the data directories
    root_dir = os.path.abspath(config.data_dir)
    mkdirP(root_dir)
    mkdirP(os.path.join(root_dir, config.captured_dir))
    mkdirP(os.path.join(root_dir, config.archived_dir))


    # If the duration of capture was given, capture right away for a specified time
    if cml_args.duration:

        try:
            # Get the duration in seconds
            duration = float(cml_args.duration)*60*60

        except:
            log.error('Given duration is not a proper number of hours!')



        log.info('Freeing up disk space...')
        
        # Free up disk space by deleting old files, if necessary
        if not deleteOldObservations(config.data_dir, config.captured_dir, config.archived_dir, config, 
            duration=duration):

            log.error('No more disk space can be freed up! Stopping capture...')
            sys.exit()


        upload_manager = None
        if config.upload_enabled:

            # Init the upload manager
            log.info('Starting the upload manager...')
            upload_manager = UploadManager(config)
            upload_manager.start()


        log.info("Running for " + str(duration/60/60) + ' hours...')

        # Run the capture for the given number of hours
        runCapture(config, duration=duration, nodetect=cml_args.nodetect, upload_manager=upload_manager, \
            detect_end=cml_args.detectend, resume_capture=cml_args.resume)

        if upload_manager is not None:
            # Stop the upload manager
            if upload_manager.is_alive():
                log.info('Closing upload manager...')
                upload_manager.stop()
                del upload_manager
            

        sys.exit()



    # If a file with video input was give, use it as a video source. These files fill not the uploaded to the
    # server, because the video was recorded beforehand!
    if cml_args.input:

        log.info('Video source: ' + cml_args.input)

        # Capture the video frames from the video file
        runCapture(config, video_file=cml_args.input, nodetect=cml_args.nodetect,
            resume_capture=cml_args.resume)


    upload_manager = None
    if config.upload_enabled:

        # Init the upload manager
        log.info('Starting the upload manager...')
        upload_manager = UploadManager(config)
        upload_manager.start()


    # Automatic running and stopping the capture at sunrise and sunset
    ran_once = False
    slideshow_view = None
    while True:
            
        # Calculate when and how should the capture run
        start_time, duration = captureDuration(config.latitude, config.longitude, config.elevation)

        log.info('Next start time: ' + str(start_time) + ' UTC')

        # Reboot the computer after processing is done for the previous night
        if ran_once and config.reboot_after_processing:

            log.info("Trying to reboot after processing in 30 seconds...")
            time.sleep(30)

            # Try rebooting for 4 hours, stop if capture should run
            for reboot_try in range(4*60):

                reboot_go = True

                # Check if the upload manager is uploading
                if upload_manager is not None:

                    # Prevent rebooting if the upload manager is uploading
                    if upload_manager.upload_in_progress.value:
                        log.info("Reboot delayed for 1 minute due to upload...")
                        reboot_go = False

                # Check if the reboot lock file exists
                reboot_lock_file_path = os.path.join(config.data_dir, config.reboot_lock_file)
                if os.path.exists(reboot_lock_file_path):
                    log.info("Reboot delayed for 1 minute because the lock file exists: {:s}".format(reboot_lock_file_path))
                    reboot_go = False


                # Reboot the computer
                if reboot_go:

                    log.info('Rebooting now!')
                    
                    # Reboot the computer (script needs sudo priviledges, works only on Linux)
                    try:
                        os.system('sudo shutdown -r now')

                    except Exception as e:
                        log.debug('Rebooting failed with message:\n' + repr(e))
                        log.debug(repr(traceback.format_exception(*sys.exc_info())))

                else:
                    
                    # Wait one more minute and try again to reboot
                    time.sleep(60)


                ### Stop reboot tries if it's time to capture ###
                if isinstance(start_time, bool):
                    if start_time:
                        break

                time_now = datetime.datetime.utcnow()
                waiting_time = start_time - time_now
                if waiting_time.total_seconds() <= 0:
                    break

                ### ###



        # Don't start the capture if there's less than 15 minutes left
        if duration < 15*60:
            
            log.debug('Less than 15 minues left to record, waiting for a new recording session tonight...')
            
            # Reset the Ctrl+C to KeyboardInterrupt
            resetSIGINT()

            try:
                # Wait for 30 mins before checking again
                time.sleep(30*60)

            except KeyboardInterrupt:

                log.info('Ctrl + C pressed, exiting...')
                
                if upload_manager is not None:

                    # Stop the upload manager
                    if upload_manager.is_alive():
                        log.debug('Closing upload manager...')
                        upload_manager.stop()
                        del upload_manager

                sys.exit()

            # Change the Ctrl+C action to the special handle
            setSIGINT()

            continue


        # Wait to start capturing
        if not isinstance(start_time, bool):

            # Run auto-reprocessing
            if config.auto_reprocess:
                
                # Check if there's a folder containing unprocessed data.
                # This may happen if the system crashed during processing.
                processIncompleteCaptures(config, upload_manager)


            # Initialize the slideshow of last night's detections
            if config.slideshow_enable:

                # Make a list of all archived directories previously generated
                archive_dir_list = []
                for archive_dir_name in sorted(os.listdir(os.path.join(config.data_dir, 
                    config.archived_dir))):

                    if archive_dir_name.startswith(config.stationID):
                        if os.path.isdir(os.path.join(config.data_dir, config.archived_dir, \
                            archive_dir_name)):

                            archive_dir_list.append(archive_dir_name)



                # If there are any archived dirs, choose the last one
                if archive_dir_list:

                    latest_night_archive_dir = os.path.join(config.data_dir, config.archived_dir, \
                        archive_dir_list[-1])

                    # Make sure that there are any FF files in the chosen archived dir
                    ffs_latest_night_archive = [ff_name for ff_name \
                        in os.listdir(latest_night_archive_dir) if validFFName(ff_name)]

                    if len(ffs_latest_night_archive):

                        log.info("Starting a slideshow of {:d} detections from the previous night.".format(len(ffs_latest_night_archive)))

                        # Start the slide show
                        slideshow_view = LiveViewer(latest_night_archive_dir, slideshow=True, \
                            banner_text="Last night's detections")
                        slideshow_view.start()

                    else:
                        log.info("No detections from the previous night to show as a slideshow!")


            # Update start time and duration
            start_time, duration = captureDuration(config.latitude, config.longitude, config.elevation)

            # Check if waiting is needed to start capture
            if not isinstance(start_time, bool):
            
                # Calculate how many seconds to wait until capture starts, and with for that time
                time_now = datetime.datetime.utcnow()
                waiting_time = start_time - time_now

                log.info('Waiting {:s} to start recording for {:.2f} hrs'.format(str(waiting_time), \
                    duration/60/60))

                # Reset the Ctrl+C to KeyboardInterrupt
                resetSIGINT()

                try:
                    
                    # Wait until sunset
                    waiting_time_seconds = int(waiting_time.total_seconds())
                    if waiting_time_seconds > 0:
                        time.sleep(waiting_time_seconds)

                except KeyboardInterrupt:

                    log.info('Ctrl + C pressed, exiting...')
                    
                    if upload_manager is not None:

                        # Stop the upload manager
                        if upload_manager.is_alive():
                            log.debug('Closing upload manager...')
                            upload_manager.stop()
                            del upload_manager


                        # Stop the slideshow if it was on
                        if slideshow_view is not None:
                            log.info("Stopping slideshow...")
                            slideshow_view.stop()
                            slideshow_view.join()
                            del slideshow_view
                            slideshow_view = None

                    sys.exit()

                # Change the Ctrl+C action to the special handle
                setSIGINT()


        # Break the loop if capturing was stopped
        if STOP_CAPTURE:
            break


        # Stop the slideshow if it was on
        if slideshow_view is not None:
            log.info("Stopping slideshow...")
            slideshow_view.stop()
            slideshow_view.join()
            del slideshow_view
            slideshow_view = None


        log.info('Freeing up disk space...')
        
        # Free up disk space by deleting old files, if necessary
        if not deleteOldObservations(config.data_dir, config.captured_dir, config.archived_dir, config, 
            duration=duration):

            log.error('No more disk space can be freed up! Stopping capture...')
            break


        log.info('Starting capture for {:.2f} hours'.format(duration/60/60))

        # Run capture and compression
        night_archive_dir = runCapture(config, duration=duration, nodetect=cml_args.nodetect, 
            upload_manager=upload_manager, detect_end=cml_args.detectend, resume_capture=cml_args.resume)

        # Indicate that the capture was done once
        ran_once = True
            


    if upload_manager is not None:

        # Stop the upload manager
        if upload_manager.is_alive():
            log.debug('Closing upload manager...')
            upload_manager.stop()
            del upload_manager
<|MERGE_RESOLUTION|>--- conflicted
+++ resolved
@@ -563,11 +563,7 @@
 
 
         except Exception as e:
-<<<<<<< HEAD
             log.error("An error occured when trying to reprocess partially processed data!")
-=======
-            log.error("An error occured when trying to reprocess partially-processed data!")
->>>>>>> e1aa9ce2
             log.error(repr(e))
             log.error(repr(traceback.format_exception(*sys.exc_info())))
 
@@ -942,4 +938,4 @@
         if upload_manager.is_alive():
             log.debug('Closing upload manager...')
             upload_manager.stop()
-            del upload_manager
+            del upload_manager