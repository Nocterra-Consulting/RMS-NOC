--- conflicted
+++ resolved
@@ -198,17 +198,12 @@
 
     # Calculate the number of fits files expected for the duration
     fps = config.fps
-<<<<<<< HEAD
 
     if duration is None:
         fits_files_from_duration = "None (Continuous Capture)"
     else:
-        fits_files_from_duration = duration * fps / no_of_frames_per_fits_file
+        fits_files_from_duration = duration*fps/no_of_frames_per_fits_file
     
-=======
-    fits_files_from_duration = duration*fps/no_of_frames_per_fits_file
-
->>>>>>> 87a41735
     addObsParam(conn, "fits_files_from_duration", fits_files_from_duration)
 
     conn.close()
