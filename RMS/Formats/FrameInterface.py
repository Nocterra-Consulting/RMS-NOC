--- conflicted
+++ resolved
@@ -67,103 +67,6 @@
 
 
 
-# class FFMimickInterface(object):
-#     def __init__(self, nrows, ncols, dtype):
-#         """ Structure which is used to make FF file format data. It mimicks the interface of an FF structure. """
-
-#         self.nrows = nrows
-#         self.ncols = ncols
-#         self.dtype = dtype
-
-#         # Init the empty structures
-#         self.maxpixel = np.zeros(shape=(self.nrows, self.ncols), dtype=self.dtype)
-#         self.acc = np.zeros(shape=(self.nrows, self.ncols), dtype=np.uint64)
-#         self.stdpixel = np.zeros(shape=(self.nrows, self.ncols), dtype=np.uint64)
-
-#         self.nframes = 0
-
-#         # False if dark and flat weren't applied, True otherwise (False be default)
-#         self.calibrated = False
-
-
-#     def addFrame(self, frame):
-#         """ Add raw frame for computation of FF data. """
-
-#         # Get the maximum values
-#         self.maxpixel = np.fmax(self.maxpixel, frame)
-
-#         frame_conv = frame.astype(np.uint64)
-
-#         self.acc += frame_conv
-#         self.stdpixel += frame_conv**2
-
-#         self.nframes += 1
-
-
-<<<<<<< HEAD
-#     def finish(self):
-#         """ Finish making an FF structure. """
-=======
-        # If there are less than 3 frames, don't compute the std, compute simplified average
-        if self.nframes < 3:
-
-            self.avepixel += frame.astype(np.float64)/self.nframes
-
-
-        # If there are 3 or more frames, compute the max subtracted average and stddev
-        else:
-            
-            # Compute the running average
-            self.avepixel += frame.astype(np.float64)/(self.nframes - 1)
-
-            # Add frame values for standard deviation computation
-            self.stdpixel += (frame.astype(np.float64)**2)/(self.nframes - 2)
->>>>>>> 23d9f0dc
-
-#         # Remove the contribution of the maxpixel to the avepixel
-#         self.acc -= self.maxpixel
-
-#         self.avepixel = self.acc//(self.nframes - 1)
-#         #self.avepixel = self.acc//self.nframes
-
-<<<<<<< HEAD
-
-#         # Compute the standard deviation
-#         self.stdpixel -= (self.maxpixel.astype(np.uint64))**2
-#         self.stdpixel -= self.acc*self.avepixel
-        
-#         self.stdpixel  = np.sqrt(self.stdpixel/(self.nframes - 2))
-#         #self.stdpixel  = np.sqrt(self.stdpixel//(self.nframes - 1))
-
-#         # Make sure there are no zeros in standard deviation
-#         self.stdpixel[self.stdpixel == 0] = 1
-
-#         # Convert stddev and avepixel to appropriate format
-#         self.avepixel = self.avepixel.astype(self.dtype)
-#         self.stdpixel = self.stdpixel.astype(self.dtype)
-
-#         # print('---')
-#         # print('nframes', self.nframes)
-#         # print('mean stddev2:', np.mean(self.stdpixel))
-#         # print('mean avepixel2', np.mean(self.avepixel))
-#         # print('mean maxpixel', np.mean(self.maxpixel))
-=======
-        # If there are 3 or more frames, compute the max subtracted average and stddev
-        if self.nframes >= 3:
-
-            # Remove the contribution of the maxpixel to the avepixel
-            self.avepixel -= self.maxpixel.astype(np.float64)/(self.nframes - 1)
-            
-
-            # Compute the standard deviation
-            self.stdpixel -= (self.maxpixel.astype(np.float64)**2)/(self.nframes - 2)
-            self.stdpixel -= self.avepixel**2
-            self.stdpixel = np.sqrt(self.stdpixel)
->>>>>>> 23d9f0dc
-
-
-
-
 class InputTypeFF(object):
     def __init__(self, dir_path, config, single_ff=False):
         """ Input file type handle for FF files.
@@ -643,15 +546,13 @@
         self.nrows = int(self.cap.get(4))
         self.ncols = int(self.cap.get(3))
 
-<<<<<<< HEAD
         # Apply the binning if the detection is used
         if self.detection:
             self.nrows = self.nrows//self.config.detection_binning_factor
             self.ncols = self.ncols//self.config.detection_binning_factor
-=======
+
         print('FPS:', self.fps)
         print('Total frames:', self.total_frames)
->>>>>>> 23d9f0dc
 
 
         # Set the number of frames to be used for averaging and maxpixels
@@ -770,13 +671,6 @@
 
         # Finish making the fake FF file
         ff_struct_fake.finish()
-
-<<<<<<< HEAD
-=======
-        print(i)
-        self.current_fr_chunk_size = i + 1
-
->>>>>>> 23d9f0dc
 
         # Store the FF struct to cache to avoid recomputing
         self.cache = {}
