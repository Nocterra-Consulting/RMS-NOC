
from __future__ import print_function, division, absolute_import

import platform
import os
import sys
import shutil
import errno
import logging
import subprocess
import random
import string
import inspect
import datetime


# tkinter import that works on both Python 2 and 3
if sys.version_info[0] < 3:
    import Tkinter as tkinter
    import tkFileDialog as filedialog
else:
    import tkinter
    from tkinter import filedialog


import numpy as np

from matplotlib import scale as mscale
from matplotlib import transforms as mtransforms
from matplotlib.ticker import FixedLocator


# Get the logger from the main module
log = logging.getLogger("logger")


def mkdirP(path):
    """ Makes a directory and handles all errors.
    """

    # Try to make a directory
    try:
        os.makedirs(path)

    # If it already exist, do nothing
    except OSError as exc:
        if exc.errno == errno.EEXIST:
            pass

    # Raise all other errors
    except:
        raise 


def walkDirsToDepth(dir_path, depth=-1):
    """ Mimic os.walk, but define the maximum depth. 
    
    Arguments:
        dir_path: [str] Path to the directory.

    Keyword arguments:
        depth: [int] Maximum depth. Use -1 for no limit, in which case the function behaves the same as
            os.walk.

    Return:
        file_list: [list] List where the elements are:
            - dir_path - path to the directory
            - dir_list - list of directories in the path
            - file_list - list of files in the path
    """
    
    final_list = []
    dir_list = []
    file_list = []

    # Find all files and directories in the given path and sort them accordingly
    for entry in sorted(os.listdir(dir_path)):

        entry_path = os.path.join(dir_path, entry)

        if os.path.isdir(entry_path):
            dir_list.append(entry)

        else:
            file_list.append(entry)


    # Mimic the output of os.walk
    final_list.append([dir_path, dir_list, file_list])


    # Decrement depth for the next recursion
    depth -= 1

    # Stop the recursion if the final depth has been reached
    if depth != 0:

        # Do this recursively for all directories up to a certain depth
        for dir_name in dir_list:

            final_list_rec = walkDirsToDepth(os.path.join(dir_path, dir_name), depth=depth)

            # Add the list to the total list
            final_list += final_list_rec


    return final_list


def archiveDir(source_dir, file_list, dest_dir, compress_file, delete_dest_dir=False, extra_files=None):
    """ Move the given file list from the source directory to the destination directory, compress the 
        destination directory and save it as a .bz2 file. BZ2 compression is used as ZIP files have a limit
        of 2GB in size.

    Arguments:
        source_dir: [str] Path to the directory from which the files will be taken and archived.
        file_list: [list] A list of files from the source_dir which will be archived.
        dest_dir: [str] Path to the archive directory which will be compressed.
        compress_file: [str] Name of the compressed file which will be created.

    Keyword arguments:
        delete_dest_dir: [bool] Delete the destination directory after compression. False by default.
        extra_files: [list] A list of extra files (with fill paths) which will be be saved to the night 
            archive.

    Return:
        archive_name: [str] Full name of the archive.

    """

    # Make the archive directory
    mkdirP(dest_dir)

    # Copy the files from the source to the archive directory
    for file_name in file_list:

        if hasattr(shutil, "SameFileError"):
            try:
                if os.path.isfile(os.path.join(source_dir, file_name)):
                    shutil.copy2(os.path.join(source_dir, file_name), os.path.join(dest_dir, file_name))
            except shutil.SameFileError:
                pass
            except FileNotFoundError:
                log.warning('file {} not found '.format(os.path.join(source_dir, file_name)))
        else:
            try:
                shutil.copy2(os.path.join(source_dir, file_name), os.path.join(dest_dir, file_name))
            except Exception as e:
                log.warning(e)


    # Copy the additional files to the archive directory
    if extra_files is not None:
        for file_path in extra_files:

            if hasattr(shutil, "SameFileError"):
                try:
                    if os.path.isfile(file_path):
                        shutil.copy2(file_path, os.path.join(dest_dir, os.path.basename(file_path)))
                except shutil.SameFileError:
                    pass
                except FileNotFoundError:
                    log.warning('file {} not found'.format(file_path))
            else:
                try:
                    shutil.copy2(file_path, os.path.join(dest_dir, os.path.basename(file_path)))
                except Exception as e:
                    log.warning(e)


    # Compress the archive directory
    archive_name = shutil.make_archive(os.path.join(dest_dir, compress_file), 'bztar', dest_dir, logger=log)

    # Delete the archive directory after compression
    if delete_dest_dir:
        shutil.rmtree(dest_dir)


    return archive_name




def openFileDialog(dir_path, initialfile, title, mpl, filetypes=()):
    """ Open the file dialog and close it properly, depending on the backend used. 
    
    Arguments:
        dir_path: [str] Initial path of the directory.
        initialfile: [str] Initial file to load.
        title: [str] Title of the file dialog window.
        mpl: [matplotlib instance] Instace of matplotlib import which is used to determine the used backend.
        filetypes: [list of tuples] A tuple with file type pairs to filter (label, pattern)

    Return:
        file_name: [str] Path to the chosen file.
    """

    root = tkinter.Tk()
    root.withdraw()
    root.update()

    # Open the file dialog
    file_name = filedialog.askopenfilename(initialdir=dir_path,
        initialfile=initialfile, title=title, filetypes=filetypes)
    root.update()

    if (mpl.get_backend() != 'TkAgg') and (mpl.get_backend() != 'WXAgg'):
        root.quit()
    else:
        root.destroy()


    return file_name


class SegmentedScale(mscale.ScaleBase):
    """ Segmented scale used to defining flux and ZHR on the same graph. """
    name = 'segmented'

    def __init__(self, axis, **kwargs):

        # Handle different matplotlib versions
        try:
            mscale.ScaleBase.__init__(self, axis)
        except TypeError:
            mscale.ScaleBase.__init__(axis)

        self.points = kwargs.get('points', [0, 1])
        self.lb = self.points[0]
        self.ub = self.points[-1]

    def get_transform(self):
        return self.SegTrans(self.lb, self.ub, self.points)

    def set_default_locators_and_formatters(self, axis):
        axis.set_major_locator(FixedLocator(self.points))

    def limit_range_for_scale(self, vmin, vmax, minpos):
        return max(vmin, self.lb), min(vmax, self.ub)

    class SegTrans(mtransforms.Transform):
        input_dims = 1
        output_dims = 1
        is_separable = True

        def __init__(self, lb, ub, points):
            mtransforms.Transform.__init__(self)
            self.lb = lb
            self.ub = ub
            self.points = points

        def transform_non_affine(self, a):
            masked = a # ma.masked_where((a < self.lb) | (a > self.ub), a)
            return np.interp(masked, self.points, np.arange(len(self.points)))

        def inverted(self):
            return SegmentedScale.InvertedSegTrans(self.lb, self.ub, self.points)

    class InvertedSegTrans(SegTrans):

        def transform_non_affine(self, a):
            return np.interp(a, np.arange(len(self.points)), self.points)
        
        def inverted(self):
            return SegmentedScale.SegTrans(self.lb, self.ub, self.points)


def openFolderDialog(initialdir, title, mpl):
    """ Open the file dialog and close it properly, depending on the backend used.

    Arguments:
        initialdir: [str] Initial path of the directory.
        title: [str] Title of the file dialog window.
        mpl: [matplotlib instance] Instace of matplotlib import which is used to determine the used backend.

    Return:
        file_name: [str] Path to the chosen file.
    """

    root = tkinter.Tk()
    root.withdraw()
    root.update()

    # Open the file dialog
    file_name = filedialog.askdirectory(initialdir=initialdir, title=title, mustexist=True)

    root.update()

    if (mpl.get_backend() != 'TkAgg') and (mpl.get_backend() != 'WXAgg'):
        root.quit()
    else:
        root.destroy()


    return file_name



def ping(host, count=1):
    """ Ping the host and return True if reachable. 
        Remember that a host may not respond to a ping (ICMP) request even if the host name is valid.

    Source: https://stackoverflow.com/a/32684938/6002120

    Arguments:
        host: [str] Host name or IP address.

    Return:
        [bool] True if host (str) responds to a ping request.
    """

    # Ping command count option as function of OS
    param = '-n' if platform.system().lower()=='windows' else '-c'

    # Building the command. Ex: "ping -c 1 google.com"
    command = ['ping', param, str(count), host]

    # Pinging
    return subprocess.call(command) == 0





def randomCharacters(length):
    """ Returns a random string of alphanumeric characters. """

    letters = string.ascii_lowercase + string.digits

    return ''.join(random.choice(letters) for i in range(length))




def checkListEquality(t1, t2):
    """ Given two lists or tuples, compare every element and make sure they are the same. This function takes care
        of comparing two objects attribute-wise.
    
    Arguments:
        t1: [tuple] First list or tuple.
        t2: [tuple] Second list or tuple.

    Return:
        [bool] True if equal, False otherwise.
    """

    # Check if they are tuples or lists
    if not (type(t1) is list) and not (type(t1) is tuple):
        return False

    if not (type(t2) is list) and not (type(t2) is tuple):
        return False


    # Check if they have the same length
    if len(t1) != len(t2):
        return False


    # Check them element-wise
    for e1, e2 in zip(t1, t2):

        # If they are tuples or lists, recursively check equality
        if (type(e1) is list) or (type(e1) is tuple):
            if not checkListEquality(e1, e2):
                return False


        # If the elements are instances of objects, compare their attributes
        elif hasattr(e1, '__dict__') and hasattr(e2, '__dict__'):

            # Check if they are functions or classes, compare them directly
            if (inspect.isroutine(e1) and inspect.isroutine(e2)) or \
                (inspect.isclass(e1) and inspect.isclass(e2)):

                if e1 == e2: 
                    return True
                else: 
                    return False


            # Check the dictionaries
            else:

                # If they are instances of objects, compare their attributes
                for key1 in e1.__dict__:

                    # If the other dictionary doesn't have the same keys, it's obviously not the same dict
                    if key1 not in e2.__dict__:
                        return False

                    val1 = e1.__dict__[key1]
                    val2 = e2.__dict__[key1]

                    # Check if the value is a numpy array, and check if they are the same
                    if isinstance(val1, np.ndarray):
                        if not np.array_equal(val1, val2):
                            return False

                    else:
                        # Check if the values are the same
                        if val1 != val2:
                            return False

        else:

            # If the elements are something else, compare them directly
            if e1 != e2:
                return False


    # If all checks have passes, return True
    return True



def isListKeyInDict(lst, dct):
    """ Given the list or a tuple, check if it is a key in the dictionary. Difference instances of same 
        classes are handled as well.

    Arguments:
        lst: [list or tuple] Input list.
        dct: [dict] Dictionary to be checked.

    Return:
        (status, key): [bool, obj] True if list/tuple in dictionary, False otherwise. The key for value
            retrieval will be returned as well.
    """

    # Go though the sict
    for key in dct:

        # If the list was found, return True
        if checkListEquality(lst, key):
            return True, key


    # If list was not found in the dictionary, return False
    return False, None



def listToTupleRecursive(lst):
    """ Given the list, convert it to tuples, and convert all sublists to tuples. """

    out = []

    for elem in lst:

        if (type(elem) is list) or (type(elem) is tuple):
            elem = listToTupleRecursive(elem)

        out.append(elem)

    return tuple(out)



def decimalDegreesToSexHours(val):
    """ Convert a value in decimal degrees DDD.ddd into the sexadecimal format in hours, HH, MM, SS.ss.
    
    Arguments:
        val: [float] Value in decimal degrees

    Return:
        (hh, mm, ss):
            - hh [int] Hours
            - mm [int] Minutes
            - ss [float] Seconds
    """

    val = val/15.0

    sign = np.sign(val)
    val = abs(val)
    hh = int(val)
    mm = int((val - hh)*60)
    ss = ((val - hh)*60 - mm)*60

    return sign, hh, mm, ss



def formatScientific(val, dec_places):
    """ Format a given number in the scientific notation such that it looks like e.g. 2.1 x 10^3. The
        string is returned in the LaTex format that can be given to matplotlib.

    Source: https://stackoverflow.com/questions/31453422/displaying-numbers-with-x-instead-of-e-scientific-notation-in-matplotlib/31453961

    Arguments:
        val: [float] Input value.
        dec_places: [int] Number of decimal places.

    Return:
        [str] Formatted Latex string.

    """
    
    s = '{val:0.{dec_places:d}e}'.format(val=val, dec_places=dec_places)

    # Handle NaN values
    if 'nan' in s:
        return 'NaN'

    m, e = s.split('e')

    return r'{m:s}\times 10^{{{e:d}}}'.format(m=m, e=int(e))



def roundToSignificantDigits(x, n=2):
    """ Round the number to N significant digits. """

    def _decimalPlace(x, n):
        return -int(np.floor(np.log10(x))) + (n - 1)

    def _round(x, n, dec_place=None):

        # Don't try to round zeros
        if x == 0:
            return x

        # Compute the decimal place if not given
        if dec_place is None:
            dec_place = _decimalPlace(x, n)


        return np.round(x, dec_place)


    ### Compute the decimal place to round to ###

    # Run on only one number
    if np.isscalar(x):
        out = _round(x, n)

    else:
        out = []

        # If a list is given, determine the smallest decimal place for all numbers
        for num in x:
            dec_places = [_decimalPlace(num, n) for num in x if num != 0]

        # Handle the cases when all numbers are 0
        if len(dec_places):
            # Compute the smallest decimal place
            common_dec_place = np.max(dec_places)
        else:
            common_dec_place = 0

        # Compute the rounded numbers
        for num in x:
            out.append(_round(num, n, dec_place=common_dec_place))

        out = np.array(out)

    ### ###

    return out


def isRaspberryPi():
    """ Check if the code is running on a Raspberry Pi. 
    
    Return:
        [bool] True if the code is running on a Raspberry Pi, False otherwise.
    """

    try:
        # Open a file with the RPi model name
        with open('/sys/firmware/devicetree/base/model', 'r') as m:

            if 'raspberry pi' in m.read().lower(): 
                return True               

    except FileNotFoundError:
        pass

    return False

def sanitise(unsanitised, lower = False, space_substitution = "", log_changes = False):
    """ Strictly sanitise an input string

        Return:
            [string] Sanitised string
        """

    permitted = "ABCDEFGHIJKLMNOPQRSTUVWXYZabcdefghijklmnopqrstuvwxyz1234567890_-"
    sanitised = ""
    for c in unsanitised:
        if c == " ":
            sanitised += space_substitution
        else:
            if c in permitted:
                sanitised += c
    sanitised = sanitised.lower() if lower else sanitised
    if unsanitised != sanitised and log_changes:
        log.info("String {} was sanitised to {}".format(unsanitised, sanitised))

    return sanitised


<<<<<<< HEAD
class RmsDateTime:
    """ Class to hold utcnow() wrapper function definition.
        Select the best approach to retrieve current UTC time according to Python version.
    """
    if sys.version_info[0] < 3:
        @staticmethod
        def utcnow():
            # Python 2: Use the existing utcnow, which is not timezone-aware.
            return datetime.datetime.utcnow()
    else:
        @staticmethod
        def utcnow():
            # Python 3: Get timezone-aware UTC time and then make it naive.
            return datetime.datetime.now(datetime.timezone.utc).replace(tzinfo=None)

=======
def niceFormat(string, delim=":", extra_space=5):

    """
    Takes a string of lines such as

    key : value
    key2 : value1
    alongerkey : value2

    and formats the string so that the delimiters are all in the same column

    key        : value
    key2       : value1
    alongerkey : value2

    Args:
        string: takes a string, possibly including \n, each line of format key delimiter value
        delim: delimited between key and value default :
        extra_space: number of extra spaces between the key and the delimiter

    Returns:
        a string
    """

    max_to_delim = 0
    for line in string.splitlines():
        max_to_delim = line.find(delim) if line.find(delim) > max_to_delim else max_to_delim

    formatted_string = ""
    for line in string.splitlines():
        field_name = line.split(delim)[0].strip()
        value = line[len(field_name) + 1:]
        padding = " " * (extra_space + max_to_delim - len(field_name))
        formatted_string += "{:s}{:s}{:s} {:s}\n".format(field_name, padding, delim, value)

    return formatted_string



def getRMSStyleFileName(night_data_dir, name_suffix):

    """ Given path to a night_data_dir and a name suffix generate an RMS style file name

        e.g

        night_data_dir  :    /home/david/RMS_data/ArchivedFiles/AU0006_20240811_101142_903530
        name_suffix     :    observation_summary.txt

        yields          :   /home/david/RMS_data/ArchivedFiles/AU0006_20240811_101142_903530/
                                                    AU0006_20240811_101142_903530_observation_summary.txt


        arguments:
            night_data_dir: path to the night data directory
            suffix: suffix of the file to be created

        returns:
            full path and filename of the file to be created

    """

    return os.path.join(night_data_dir, os.path.split(night_data_dir.strip(os.sep))[1] + "_" + name_suffix)
>>>>>>> a6c6a11c

def maxDistBetweenPoints(points_x, points_y):
    """
    Routine to calculate the maximum cartesian distance between any two points in a
    list of points

    Args:
        points_x: list of points
        points_y: list of points

    Returns:
        maximum cartesian distance between points
    """

    max_separation = 0
    for ref_x, ref_y in zip(points_x, points_y):
        min_separation = np.inf
        for x, y in zip(points_x, points_y):
            pixel_separation = ((ref_x - x) ** 2 + (ref_y - y) ** 2) ** 0.5
            if pixel_separation < min_separation and pixel_separation != 0:
                min_separation = pixel_separation
        if min_separation > max_separation:
            max_separation = min_separation

    return max_separation
<|MERGE_RESOLUTION|>--- conflicted
+++ resolved
@@ -600,7 +600,7 @@
     return sanitised
 
 
-<<<<<<< HEAD
+
 class RmsDateTime:
     """ Class to hold utcnow() wrapper function definition.
         Select the best approach to retrieve current UTC time according to Python version.
@@ -616,7 +616,7 @@
             # Python 3: Get timezone-aware UTC time and then make it naive.
             return datetime.datetime.now(datetime.timezone.utc).replace(tzinfo=None)
 
-=======
+
 def niceFormat(string, delim=":", extra_space=5):
 
     """
@@ -679,7 +679,7 @@
     """
 
     return os.path.join(night_data_dir, os.path.split(night_data_dir.strip(os.sep))[1] + "_" + name_suffix)
->>>>>>> a6c6a11c
+
 
 def maxDistBetweenPoints(points_x, points_y):
     """
