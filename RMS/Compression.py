--- conflicted
+++ resolved
@@ -1,337 +1,335 @@
-# RPi Meteor Station
-# Copyright (C) 2015  Dario Zubovic
-# 
-# This program is free software: you can redistribute it and/or modify
-# it under the terms of the GNU General Public License as published by
-# the Free Software Foundation, either version 3 of the License, or
-# (at your option) any later version.
-# 
-# This program is distributed in the hope that it will be useful,
-# but WITHOUT ANY WARRANTY; without even the implied warranty of
-# MERCHANTABILITY or FITNESS FOR A PARTICULAR PURPOSE.  See the
-# GNU General Public License for more details.
-# 
-# You should have received a copy of the GNU General Public License
-# along with this program.  If not, see <http://www.gnu.org/licenses/>.
-
-<<<<<<< HEAD
-=======
-import os
->>>>>>> a00a5efe
-import time
-import logging
-
-from math import floor
-
-import numpy as np
-import multiprocessing
-
-
-from RMS.VideoExtraction import Extractor
-from RMS.Formats import FFfile, FFStruct
-from RMS.Formats import FieldIntensities
-
-# Import Cython functions
-import pyximport
-pyximport.install(setup_args={'include_dirs':[np.get_include()]})
-from RMS.CompressionCy import compressFrames
-
-
-# Get the logger from the main module
-log = logging.getLogger("logger")
-
-
-# class CompressorHandler(object):
-#     def __init__(self, data_dir, array1, startTime1, array2, startTime2, config, detector=None, 
-#         live_view=None, flat_struct=None):
-#         """ Handles starting and restarting compressor objects. See the Compressor class for details. 
-            
-#             This object had a 'compressor' property which is the Compressor class instance once it has been
-#             started.
-#         """
-
-#         self.data_dir = data_dir
-#         self.array1 = array1
-#         self.startTime1 = startTime1
-#         self.array2 = array2
-#         self.startTime2 = startTime2
-#         self.config = config
-
-#         self.detector = detector
-#         self.live_view = live_view
-#         self.flat_struct = flat_struct
-
-#         self.compressor = None
-
-
-#     def init_compressor(self):
-#         """ Starts a compressor instance with the inited parameters. """
-
-#         self.compressor = Compressor(self.data_dir, self.array1, self.startTime1, self.array2, \
-#             self.startTime2, self.config, detector=self.detector, live_view=self.live_view, \
-#             flat_struct=self.flat_struct)
-
-#         return self.compressor
-
-
-
-
-class Compressor(multiprocessing.Process):
-    """Compress list of numpy arrays (video frames).
-
-        Output is in Four-frame Temporal Pixel (FTP) format. See the Jenniskens et al., 2011 paper about the
-        CAMS project for more info.
-
-    """
-
-    running = False
-    
-    def __init__(self, data_dir, array1, startTime1, array2, startTime2, config, detector=None, 
-        live_view=None):
-        """
-
-        Arguments:
-            array1: first numpy array in shared memory of grayscale video frames
-            startTime1: float in shared memory that holds time of first frame in array1
-            array2: second numpy array in shared memory
-            startTime1: float in shared memory that holds time of first frame in array2
-            config: configuration class
-
-        Keyword arguments:
-            detector: [Detector object] Handle to Detector object used for running star extraction and
-                meteor detection.
-            live_view: [LiveViewer object] Handle to the LiveViewer object which will show in real time 
-                the latest maxpixel on the screen.
-
-        """
-        
-        super(Compressor, self).__init__()
-        
-        self.data_dir = data_dir
-        self.array1 = array1
-        self.startTime1 = startTime1
-        self.array2 = array2
-        self.startTime2 = startTime2
-        self.config = config
-
-        self.detector = detector
-        self.live_view = live_view
-
-        self.exit = multiprocessing.Event()
-
-        self.run_exited = multiprocessing.Event()
-    
-
-
-    def compress(self, frames):
-        """ Compress frames to the FTP-compatible array and extract sums of intensities per every field.
-
-        NOTE: The standard deviation calculation is performed in a non-standard way due to performance 
-            concerns. The end result is the same as a proper calculation due to the usage of low-precision
-            8-bit unsigned integers, so the difference does not matter.
-        
-        Arguments:
-            frames: [3D ndarray] grayscale frames stored as 3d numpy array
-        
-        Return:
-            [3D ndarray]: in format: (N, y, x) where N is a member of [0, 1, 2, 3]
-
-        """
-        
-        # Run cythonized compression
-        ftp_array, fieldsum = compressFrames(frames, self.config.deinterlace_order)
-
-        return ftp_array, fieldsum
-    
-
-
-    def saveFF(self, arr, startTime, N):
-        """ Write metadata and data array to FF file.
-        
-        Arguments:
-            arr: [3D ndarray] 3D numpy array in format: (N, y, x) where N is [0, 4)
-            startTime: [float] seconds and fractions of a second from epoch to first frame
-            N: [int] frame counter (ie. 0000512)
-        """
-        
-        # Generate the name for the file
-        date_string = time.strftime("%Y%m%d_%H%M%S", time.gmtime(startTime))
-
-        # Calculate miliseconds
-        millis = int((startTime - floor(startTime))*1000)
-        
-
-        filename = str(self.config.stationID).zfill(3) +  "_" + date_string + "_" + str(millis).zfill(3) \
-            + "_" + str(N).zfill(7)
-
-        ff = FFStruct.FFStruct()
-        ff.array = arr
-        ff.nrows = arr.shape[1]
-        ff.ncols = arr.shape[2]
-        ff.nbits = self.config.bit_depth
-        ff.nframes = 256
-        ff.first = N + 256
-        ff.camno = self.config.stationID
-        ff.fps = self.config.fps
-        
-        # Write the FF file
-        FFfile.write(ff, self.data_dir, filename, fmt=self.config.ff_format)
-        
-        return filename
-    
-
-
-    def stop(self):
-        """ Stop compression.
-        """
-        
-
-        self.exit.set()
-        log.debug('Compression exit flag set')
-
-            
-        log.debug('Joining compression...')
-
-
-        t_beg = time.time()
-
-        # Wait until everything is done
-        while not self.run_exited.is_set():
-            
-            time.sleep(0.01)
-
-            # Do not wait more than a minute, just terminate the compression thread then
-            if (time.time() - t_beg) > 60:
-                log.debug('Waitied more than 60 seconds for compression to end, killing it...')
-                break
-
-
-        log.debug('Compression joined!')
-
-        self.terminate()
-        self.join()
-
-        # Return the detector and live viewer objects because they were updated in this namespace
-        return self.detector, self.live_view
-    
-
-
-    def start(self):
-        """ Start compression.
-        """
-        
-        super(Compressor, self).start()
-    
-
-
-    def run(self):
-        """ Retrieve frames from list, convert, compress and save them.
-        """
-
-        # Try setting the process niceness to high priority (available only on Unix systems)
-        try:
-            os.nice(-20)
-            log.debug('Set high priority for compression thread!')
-        except Exception as e:
-            log.debug('Setting niceness failed with message:\n' + repr(e))
-        
-        n = 0
-        
-        # Repeat until the compressor is killed from the outside
-        while not self.exit.is_set():
-
-            # Block until frames are available
-            while self.startTime1.value == 0 and self.startTime2.value == 0: 
-
-                # Exit function if process was stopped from the outside
-                if self.exit.is_set():
-
-                    log.debug('Compression run exit')
-                    self.run_exited.set()
-
-                    return None
-
-                time.sleep(0.1)
-
-                
-
-            t = time.time()
-
-            
-            if self.startTime1.value != 0:
-
-                # Retrieve time of first frame
-                startTime = float(self.startTime1.value)
-
-                # Copy frames
-                frames = self.array1
-                self.startTime1.value = 0
-
-            else:
-
-                # Retrieve time of first frame
-                startTime = float(self.startTime2.value)
-
-                # Copy frames
-                frames = self.array2
-                self.startTime2.value = 0
-
-            
-            log.debug("Compressing frame block with start time at: {:s}".format(str(startTime)))
-
-            #log.debug("memory copy: " + str(time.time() - t) + "s")
-            t = time.time()
-            
-            # Run the compression
-            compressed, field_intensities = self.compress(frames)
-
-            # Cut out the compressed frames to the proper size
-            compressed = compressed[:, :self.config.height, :self.config.width]
-            
-            log.debug("compression: " + str(time.time() - t) + "s")
-            t = time.time()
-            
-            # Save the compressed image
-            filename = self.saveFF(compressed, startTime, n*256)
-            n += 1
-            
-            log.debug("saving: " + str(time.time() - t) + "s")
-
-
-            # Save the extracted intensitites per every field
-            FieldIntensities.saveFieldIntensitiesBin(field_intensities, self.data_dir, filename)
-
-            # Run the extractor
-            if self.config.enable_fireball_detection:
-                extractor = Extractor(self.config, self.data_dir)
-                extractor.start(frames, compressed, filename)
-
-                log.debug('Extractor started for: ' + filename)
-
-
-            # Fully format the filename (this could not have been done before as the extractor has to add
-            # the FR prefix to the given file name)
-            filename = "FF_" + filename + "." + self.config.ff_format
-
-
-            # Run the detection on the file, if the detector handle was given
-            if self.detector is not None:
-
-                # Add the file to the detector queue
-                self.detector.addJob([self.data_dir, filename, self.config])
-                log.info('Added file for detection: {:s}'.format(filename))
-
-
-            # Refresh the maxpixel currently shown on the screen
-            if self.live_view is not None:
-
-                # Add the image to the image queue
-                self.live_view.updateImage(compressed[0], filename + " maxpixel")
-                log.debug('Updated maxpixel on the screen: {:s}'.format(filename))
-
-
-
-        log.debug('Compression run exit')
-        self.run_exited.set()
-
-
+# RPi Meteor Station
+# Copyright (C) 2015  Dario Zubovic
+# 
+# This program is free software: you can redistribute it and/or modify
+# it under the terms of the GNU General Public License as published by
+# the Free Software Foundation, either version 3 of the License, or
+# (at your option) any later version.
+# 
+# This program is distributed in the hope that it will be useful,
+# but WITHOUT ANY WARRANTY; without even the implied warranty of
+# MERCHANTABILITY or FITNESS FOR A PARTICULAR PURPOSE.  See the
+# GNU General Public License for more details.
+# 
+# You should have received a copy of the GNU General Public License
+# along with this program.  If not, see <http://www.gnu.org/licenses/>.
+
+
+import os
+import time
+import logging
+
+from math import floor
+
+import numpy as np
+import multiprocessing
+
+
+from RMS.VideoExtraction import Extractor
+from RMS.Formats import FFfile, FFStruct
+from RMS.Formats import FieldIntensities
+
+# Import Cython functions
+import pyximport
+pyximport.install(setup_args={'include_dirs':[np.get_include()]})
+from RMS.CompressionCy import compressFrames
+
+
+# Get the logger from the main module
+log = logging.getLogger("logger")
+
+
+# class CompressorHandler(object):
+#     def __init__(self, data_dir, array1, startTime1, array2, startTime2, config, detector=None, 
+#         live_view=None, flat_struct=None):
+#         """ Handles starting and restarting compressor objects. See the Compressor class for details. 
+            
+#             This object had a 'compressor' property which is the Compressor class instance once it has been
+#             started.
+#         """
+
+#         self.data_dir = data_dir
+#         self.array1 = array1
+#         self.startTime1 = startTime1
+#         self.array2 = array2
+#         self.startTime2 = startTime2
+#         self.config = config
+
+#         self.detector = detector
+#         self.live_view = live_view
+#         self.flat_struct = flat_struct
+
+#         self.compressor = None
+
+
+#     def init_compressor(self):
+#         """ Starts a compressor instance with the inited parameters. """
+
+#         self.compressor = Compressor(self.data_dir, self.array1, self.startTime1, self.array2, \
+#             self.startTime2, self.config, detector=self.detector, live_view=self.live_view, \
+#             flat_struct=self.flat_struct)
+
+#         return self.compressor
+
+
+
+
+class Compressor(multiprocessing.Process):
+    """Compress list of numpy arrays (video frames).
+
+        Output is in Four-frame Temporal Pixel (FTP) format. See the Jenniskens et al., 2011 paper about the
+        CAMS project for more info.
+
+    """
+
+    running = False
+    
+    def __init__(self, data_dir, array1, startTime1, array2, startTime2, config, detector=None, 
+        live_view=None):
+        """
+
+        Arguments:
+            array1: first numpy array in shared memory of grayscale video frames
+            startTime1: float in shared memory that holds time of first frame in array1
+            array2: second numpy array in shared memory
+            startTime1: float in shared memory that holds time of first frame in array2
+            config: configuration class
+
+        Keyword arguments:
+            detector: [Detector object] Handle to Detector object used for running star extraction and
+                meteor detection.
+            live_view: [LiveViewer object] Handle to the LiveViewer object which will show in real time 
+                the latest maxpixel on the screen.
+
+        """
+        
+        super(Compressor, self).__init__()
+        
+        self.data_dir = data_dir
+        self.array1 = array1
+        self.startTime1 = startTime1
+        self.array2 = array2
+        self.startTime2 = startTime2
+        self.config = config
+
+        self.detector = detector
+        self.live_view = live_view
+
+        self.exit = multiprocessing.Event()
+
+        self.run_exited = multiprocessing.Event()
+    
+
+
+    def compress(self, frames):
+        """ Compress frames to the FTP-compatible array and extract sums of intensities per every field.
+
+        NOTE: The standard deviation calculation is performed in a non-standard way due to performance 
+            concerns. The end result is the same as a proper calculation due to the usage of low-precision
+            8-bit unsigned integers, so the difference does not matter.
+        
+        Arguments:
+            frames: [3D ndarray] grayscale frames stored as 3d numpy array
+        
+        Return:
+            [3D ndarray]: in format: (N, y, x) where N is a member of [0, 1, 2, 3]
+
+        """
+        
+        # Run cythonized compression
+        ftp_array, fieldsum = compressFrames(frames, self.config.deinterlace_order)
+
+        return ftp_array, fieldsum
+    
+
+
+    def saveFF(self, arr, startTime, N):
+        """ Write metadata and data array to FF file.
+        
+        Arguments:
+            arr: [3D ndarray] 3D numpy array in format: (N, y, x) where N is [0, 4)
+            startTime: [float] seconds and fractions of a second from epoch to first frame
+            N: [int] frame counter (ie. 0000512)
+        """
+        
+        # Generate the name for the file
+        date_string = time.strftime("%Y%m%d_%H%M%S", time.gmtime(startTime))
+
+        # Calculate miliseconds
+        millis = int((startTime - floor(startTime))*1000)
+        
+
+        filename = str(self.config.stationID).zfill(3) +  "_" + date_string + "_" + str(millis).zfill(3) \
+            + "_" + str(N).zfill(7)
+
+        ff = FFStruct.FFStruct()
+        ff.array = arr
+        ff.nrows = arr.shape[1]
+        ff.ncols = arr.shape[2]
+        ff.nbits = self.config.bit_depth
+        ff.nframes = 256
+        ff.first = N + 256
+        ff.camno = self.config.stationID
+        ff.fps = self.config.fps
+        
+        # Write the FF file
+        FFfile.write(ff, self.data_dir, filename, fmt=self.config.ff_format)
+        
+        return filename
+    
+
+
+    def stop(self):
+        """ Stop compression.
+        """
+        
+
+        self.exit.set()
+        log.debug('Compression exit flag set')
+
+            
+        log.debug('Joining compression...')
+
+
+        t_beg = time.time()
+
+        # Wait until everything is done
+        while not self.run_exited.is_set():
+            
+            time.sleep(0.01)
+
+            # Do not wait more than a minute, just terminate the compression thread then
+            if (time.time() - t_beg) > 60:
+                log.debug('Waitied more than 60 seconds for compression to end, killing it...')
+                break
+
+
+        log.debug('Compression joined!')
+
+        self.terminate()
+        self.join()
+
+        # Return the detector and live viewer objects because they were updated in this namespace
+        return self.detector, self.live_view
+    
+
+
+    def start(self):
+        """ Start compression.
+        """
+        
+        super(Compressor, self).start()
+    
+
+
+    def run(self):
+        """ Retrieve frames from list, convert, compress and save them.
+        """
+
+        # Try setting the process niceness to high priority (available only on Unix systems)
+        try:
+            os.nice(-20)
+            log.debug('Set high priority for compression thread!')
+        except Exception as e:
+            log.debug('Setting niceness failed with message:\n' + repr(e))
+        
+        n = 0
+        
+        # Repeat until the compressor is killed from the outside
+        while not self.exit.is_set():
+
+            # Block until frames are available
+            while self.startTime1.value == 0 and self.startTime2.value == 0: 
+
+                # Exit function if process was stopped from the outside
+                if self.exit.is_set():
+
+                    log.debug('Compression run exit')
+                    self.run_exited.set()
+
+                    return None
+
+                time.sleep(0.1)
+
+                
+
+            t = time.time()
+
+            
+            if self.startTime1.value != 0:
+
+                # Retrieve time of first frame
+                startTime = float(self.startTime1.value)
+
+                # Copy frames
+                frames = self.array1
+                self.startTime1.value = 0
+
+            else:
+
+                # Retrieve time of first frame
+                startTime = float(self.startTime2.value)
+
+                # Copy frames
+                frames = self.array2
+                self.startTime2.value = 0
+
+            
+            log.debug("Compressing frame block with start time at: {:s}".format(str(startTime)))
+
+            #log.debug("memory copy: " + str(time.time() - t) + "s")
+            t = time.time()
+            
+            # Run the compression
+            compressed, field_intensities = self.compress(frames)
+
+            # Cut out the compressed frames to the proper size
+            compressed = compressed[:, :self.config.height, :self.config.width]
+            
+            log.debug("compression: " + str(time.time() - t) + "s")
+            t = time.time()
+            
+            # Save the compressed image
+            filename = self.saveFF(compressed, startTime, n*256)
+            n += 1
+            
+            log.debug("saving: " + str(time.time() - t) + "s")
+
+
+            # Save the extracted intensitites per every field
+            FieldIntensities.saveFieldIntensitiesBin(field_intensities, self.data_dir, filename)
+
+            # Run the extractor
+            if self.config.enable_fireball_detection:
+                extractor = Extractor(self.config, self.data_dir)
+                extractor.start(frames, compressed, filename)
+
+                log.debug('Extractor started for: ' + filename)
+
+
+            # Fully format the filename (this could not have been done before as the extractor has to add
+            # the FR prefix to the given file name)
+            filename = "FF_" + filename + "." + self.config.ff_format
+
+
+            # Run the detection on the file, if the detector handle was given
+            if self.detector is not None:
+
+                # Add the file to the detector queue
+                self.detector.addJob([self.data_dir, filename, self.config])
+                log.info('Added file for detection: {:s}'.format(filename))
+
+
+            # Refresh the maxpixel currently shown on the screen
+            if self.live_view is not None:
+
+                # Add the image to the image queue
+                self.live_view.updateImage(compressed[0], filename + " maxpixel")
+                log.debug('Updated maxpixel on the screen: {:s}'.format(filename))
+
+
+
+        log.debug('Compression run exit')
+        self.run_exited.set()
+
+