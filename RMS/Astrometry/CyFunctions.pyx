#!python
#cython: language_level=3

import numpy as np
# import cv2

# Cython import
cimport numpy as np
cimport cython

# Import the Python bool type
from cpython cimport bool

# Define numpy types
INT_TYPE = np.uint32
ctypedef np.uint32_t INT_TYPE_t

FLOAT_TYPE = np.float64
ctypedef np.float64_t FLOAT_TYPE_t

ctypedef np.uint8_t BOOL_TYPE_t

# Define Pi
cdef double pi = np.pi

# Define the Julian date at the J2000 epoch
cdef double J2000_DAYS = 2451545.0

# Declare math functions
cdef extern from "math.h":
    double fabs(double)
    double sin(double)
    double asin(double)
    double cos(double)
    double acos(double)
    double tan(double)
    double atan2(double, double)
    double sqrt(double)


@cython.cdivision(True)
cdef double radians(double deg):
    """Converts degrees to radians.
    """

    return deg/180.0*(pi)


<<<<<<< HEAD
=======

>>>>>>> 908ee22f
@cython.cdivision(True)
cdef double degrees(double deg):
    """Converts radians to degrees.
    """

    return deg*180.0/pi


<<<<<<< HEAD
=======
cdef double sign(double x):    
    if (x >= 1):
        return 1.0

    return -1.0
        


>>>>>>> 908ee22f
@cython.boundscheck(False)
@cython.wraparound(False)
cpdef double angularSeparation(double ra1, double dec1, double ra2, double dec2):
    """ Calculate the angular separation between 2 stars in equatorial celestial coordinates. 
    
    Source of the equation: http://www.astronomycafe.net/qadir/q1890.html (May 1, 2016)
    
    @param ra1: [float] right ascension of the first stars (in degrees)
    @param dec1: [float] decliantion of the first star (in degrees)
    @param ra2: [float] right ascension of the decons stars (in degrees)
    @param dec2: [float] decliantion of the decons star (in degrees)
    @return angular_separation: [float] angular separation (in degrees)
    """

    # Convert input coordinates to radians
    ra1 = radians(ra1)
    dec1 =  radians(dec1)
    ra2 = radians(ra2)
    dec2 = radians(dec2)

    return degrees(acos(sin(dec1)*sin(dec2) + cos(dec1)*cos(dec2)*cos(ra2 - ra1)))


@cython.boundscheck(False)
@cython.wraparound(False)
def angularSeparation_fv(double ra1, double dec1,
                             np.ndarray[FLOAT_TYPE_t, ndim=1] ra2, np.ndarray[FLOAT_TYPE_t, ndim=1] dec2):
    """ Calculate the angular separation between 2 stars in equatorial celestial coordinates.

    Source of the equation: http://www.astronomycafe.net/qadir/q1890.html (May 1, 2016)

    @param ra1: [float] right ascension of the first stars (in degrees)
    @param dec1: [float] decliantion of the first star (in degrees)
    @param ra2: [float] right ascension of the decons stars (in degrees)
    @param dec2: [float] decliantion of the decons star (in degrees)
    @return angular_separation: [float] angular separation (in degrees)
    """

    # Convert input coordinates to radians
    ra1 = radians(ra1)
    dec1 =  radians(dec1)
    ra2 = np.radians(ra2)
    dec2 = np.radians(dec2)

    return np.degrees(np.arccos(sin(dec1)*np.sin(dec2) + np.cos(dec1)*np.cos(dec2)*np.cos(ra2 - ra1)))


@cython.boundscheck(False)
<<<<<<< HEAD
@cython.wraparound(False)
=======
@cython.wraparound(False) 
>>>>>>> 908ee22f
def subsetCatalog(np.ndarray[FLOAT_TYPE_t, ndim=2] catalog_list, double ra_c, double dec_c, double jd,
        double lat, double lon, double radius, double mag_limit):
    """ Make a subset of stars from the given star catalog around the given coordinates with a given radius.

    Arguments:
        catalog_list: [ndarray] An array of (ra, dec, mag) pairs for stars (J2000, degrees).
        ra_c: [float] Centre of extraction RA (degrees).
        dec_c: [float] Centre of extraction dec (degrees).
        jd: [float] Julian date of observations.
        lat: [float] Observer latitude (deg).
        lon: [float] Observer longitude (deg).
        radius: [float] Extraction radius (degrees).
        mag_limit: [float] Limiting magnitude.
<<<<<<< HEAD
=======

>>>>>>> 908ee22f
    Return:
        filtered_indices, filtered_list: (ndarray, ndarray)
            - filtered_indices - Indices of catalog_list entries which satifly the filters.
            - filtered_list - catalog_list entires that satifly the filters.
        ...
    """


    # Define variables
    cdef int i, k
    cdef double dec_min, dec_max
    cdef double ra, dec, mag, elev
    cdef np.ndarray[FLOAT_TYPE_t, ndim=2] filtered_list = np.zeros(shape=(catalog_list.shape[0], \
        catalog_list.shape[1]), dtype=FLOAT_TYPE)

    cdef np.ndarray[INT_TYPE_t, ndim=1] filtered_indices = np.zeros(shape=(catalog_list.shape[0]), \
        dtype=INT_TYPE)

    # Calculate minimum and maximum declination
    dec_min = dec_c - radius
    if dec_min < -90:
        dec_min = -90

    dec_max = dec_c + radius
    if dec_max > 90:
        dec_max = 90

    k = 0
    for i in range(catalog_list.shape[0]):

        ra = catalog_list[i,0]
        dec = catalog_list[i,1]
        mag = catalog_list[i,2]

        # Skip if the declination is too large
        if dec > dec_max:
            continue

        # End the loop if the declination is too small
        if dec < dec_min:
            break

        # Add star to the list if it is within a given radius and has a certain brightness
        if (angularSeparation(ra, dec, ra_c, dec_c) <= radius) and (mag <= mag_limit):
<<<<<<< HEAD

            # Compute the local star elevation
            _, elev = cyraDec2AltAz(radians(ra), radians(dec), jd, radians(lat), radians(lon))


            # Only take stars above -20 degrees
            if degrees(elev) > -20:

                filtered_list[k,0] = ra
                filtered_list[k,1] = dec
                filtered_list[k,2] = mag

                # Add index to the list of indices which passed the filter
                filtered_indices[k] = i;

=======

            # Compute the local star elevation
            _, elev = cyraDec2AltAz(radians(ra), radians(dec), jd, radians(lat), radians(lon))


            # Only take stars above -20 degrees
            if degrees(elev) > -20:
            
                filtered_list[k,0] = ra
                filtered_list[k,1] = dec
                filtered_list[k,2] = mag

                # Add index to the list of indices which passed the filter
                filtered_indices[k] = i;

>>>>>>> 908ee22f
                # Increment filtered list counter
                k += 1


    return filtered_indices[:k], filtered_list[:k]



@cython.boundscheck(False)
@cython.wraparound(False)
def matchStars(np.ndarray[FLOAT_TYPE_t, ndim=2] stars_list, np.ndarray[FLOAT_TYPE_t, ndim=1] cat_x_array, \
    np.ndarray[FLOAT_TYPE_t, ndim=1] cat_y_array, np.ndarray[INT_TYPE_t, ndim=1] cat_good_indices, \
    double max_radius):


    cdef int i, j
    cdef unsigned int cat_idx
    cdef int k = 0
    cdef double min_dist, dist
    cdef double cat_match_indx, im_star_y, im_star_x, cat_x, cat_y

    # Get the lenghts of input arrays
    cdef int stars_len = stars_list.shape[0]
    cdef int cat_len = cat_good_indices.shape[0]

    # List for matched indices
    cdef np.ndarray[FLOAT_TYPE_t, ndim=2] matched_indices = np.zeros(shape=(stars_list.shape[0], 3), \
        dtype=FLOAT_TYPE)


    ### Match image and catalog stars ###

    # Go through all image stars
    for i in range(stars_len):

        # Extract image star coordinates
        im_star_y = stars_list[i, 0]
        im_star_x = stars_list[i, 1]

        min_dist = max_radius
        cat_match_indx = -1

        # Check for the best match among catalog stars
        for j in range(cat_len):

            cat_idx = cat_good_indices[j]

            # Extract catalog coordinates
            cat_x = cat_x_array[cat_idx]
            cat_y = cat_y_array[cat_idx]


            # Calculate the distance between stars
            dist = sqrt((im_star_x - cat_x)**2 + (im_star_y - cat_y)**2)

            # Set the catalog star as the best match if it is the closest to the image star than any previous
            if (dist < min_dist):
                min_dist = dist
                cat_match_indx = cat_idx


        # Take the best matched star if the distance was within the maximum radius
        if min_dist < max_radius:

            # Add the matched indices to the output list
            matched_indices[k, 0] = i
            matched_indices[k, 1] = cat_match_indx
            matched_indices[k, 2] = min_dist

            k += 1



    # Cut the output list to the number of matched stars
    matched_indices = matched_indices[:k]

    return matched_indices



@cython.cdivision(True)
cdef double cyjd2LST(double jd, double lon):
    """ Convert Julian date to apparent Local Sidereal Time. The times is apparent, not mean!
    Source: J. Meeus: Astronomical Algorithms
    Arguments:
        jd: [float] Decimal julian date, epoch J2000.0.
        lon: [float] Longitude of the observer in degrees.
    
    Return:
        lst [float] Apparent Local Sidereal Time (deg).
    """

    cdef double gst

    cdef double t = (jd - J2000_DAYS)/36525.0

    # Calculate the Mean sidereal rotation of the Earth in radians (Greenwich Sidereal Time)
    gst = 280.46061837 + 360.98564736629*(jd - J2000_DAYS) + 0.000387933*t**2 - (t**3)/38710000.0
    gst = (gst + 360)%360


    # Compute the apparent Local Sidereal Time (LST)
    return (gst + lon + 360)%360



@cython.cdivision(True)
cpdef (double, double) equatorialCoordPrecession(double start_epoch, double final_epoch, double ra, \
    double dec):
    """ Corrects Right Ascension and Declination from one epoch to another, taking only precession into 
        account.
<<<<<<< HEAD
=======

>>>>>>> 908ee22f
        Implemented from: Jean Meeus - Astronomical Algorithms, 2nd edition, pages 134-135
    
    Arguments:
        start_epoch: [float] Julian date of the starting epoch.
        final_epoch: [float] Julian date of the final epoch.
        ra: [float] Input right ascension (radians).
        dec: [float] Input declination (radians).
    
    Return:
        (ra, dec): [tuple of floats] Precessed equatorial coordinates (radians).
    """

    cdef double T, t, zeta, z, theta, A, B, C, ra_corr, dec_corr


    T = (start_epoch - J2000_DAYS )/36525.0
    t = (final_epoch - start_epoch)/36525.0

    # Calculate correction parameters in degrees
    zeta  = ((2306.2181 + 1.39656*T - 0.000139*T**2)*t + (0.30188 - 0.000344*T)*t**2 + 0.017998*t**3)/3600
    z     = ((2306.2181 + 1.39656*T - 0.000139*T**2)*t + (1.09468 + 0.000066*T)*t**2 + 0.018203*t**3)/3600
    theta = ((2004.3109 - 0.85330*T - 0.000217*T**2)*t - (0.42665 + 0.000217*T)*t**2 - 0.041833*t**3)/3600

    # Convert parameters to radians
    zeta  = radians(zeta)
    z     = radians(z)
    theta = radians(theta)

    # Calculate the next set of parameters
    A = cos(dec  )*sin(ra + zeta)
    B = cos(theta)*cos(dec)*cos(ra + zeta) - sin(theta)*sin(dec)
    C = sin(theta)*cos(dec)*cos(ra + zeta) + cos(theta)*sin(dec)

    # Calculate right ascension
    ra_corr = (atan2(A, B) + z + 2*pi)%(2*pi)

    # Calculate declination (apply a different equation if close to the pole, closer then 0.5 degrees)
    if (pi/2 - fabs(dec)) < radians(0.5):
<<<<<<< HEAD
        dec_corr = np.sign(dec)*acos(sqrt(A**2 + B**2))
=======
        dec_corr = sign(dec)*acos(sqrt(A**2 + B**2))
>>>>>>> 908ee22f
    else:
        dec_corr = asin(C)


    return ra_corr, dec_corr

<<<<<<< HEAD
@cython.cdivision(True)
def equatorialCoordPrecession_vect(double start_epoch, double final_epoch, np.ndarray[FLOAT_TYPE_t, ndim=1] ra,
    np.ndarray[FLOAT_TYPE_t, ndim=1] dec):
    """ Corrects Right Ascension and Declination from one epoch to another, taking only precession into 
        account.
        Implemented from: Jean Meeus - Astronomical Algorithms, 2nd edition, pages 134-135
    
    Arguments:
        start_epoch: [float] Julian date of the starting epoch.
        final_epoch: [float] Julian date of the final epoch.
        ra: [float] Input right ascension (radians).
        dec: [float] Input declination (radians).
    
    Return:
        (ra, dec): [tuple of floats] Precessed equatorial coordinates (radians).
    """

    cdef double T, t, zeta, z, theta
    cdef np.ndarray[FLOAT_TYPE_t, ndim=1] A, B, C, ra_corr, dec_corr
    cdef np.ndarray[BOOL_TYPE_t, ndim=1] filter

    T = (start_epoch - J2000_DAYS )/36525.0
    t = (final_epoch - start_epoch)/36525.0

    # Calculate correction parameters in degrees
    zeta  = ((2306.2181 + 1.39656*T - 0.000139*T**2)*t + (0.30188 - 0.000344*T)*t**2 + 0.017998*t**3)/3600
    z     = ((2306.2181 + 1.39656*T - 0.000139*T**2)*t + (1.09468 + 0.000066*T)*t**2 + 0.018203*t**3)/3600
    theta = ((2004.3109 - 0.85330*T - 0.000217*T**2)*t - (0.42665 + 0.000217*T)*t**2 - 0.041833*t**3)/3600

    # Convert parameters to radians
    zeta  = radians(zeta)
    z     = radians(z)
    theta = radians(theta)

    # Calculate the next set of parameters
    A = np.cos(dec  )*np.sin(ra + zeta)
    B = cos(theta)*np.cos(dec)*np.cos(ra + zeta) - sin(theta)*np.sin(dec)
    C = sin(theta)*np.cos(dec)*np.cos(ra + zeta) + cos(theta)*np.sin(dec)

    # Calculate right ascension
    ra_corr = (np.arctan2(A, B) + z + 2*pi)%(2*pi)

    # Calculate declination (apply a different equation if close to the pole, closer then 0.5 degrees)
    dec_corr = np.arcsin(C)

    filter = (pi/2 - np.abs(dec)) < radians(0.5)
    dec_corr[filter] = np.sign(dec[filter])*np.arccos(np.sqrt(A[filter]**2 + B[filter]**2))

    return ra_corr, dec_corr
=======
>>>>>>> 908ee22f


@cython.cdivision(True)
cdef double refractionApparentToTrue(double elev):
    """ Correct the apparent elevation of a star for refraction to true elevation. The temperature and air
        pressure are assumed to be unknown. 
        Source: Explanatory Supplement to the Astronomical Almanac (1992), p. 144.
    Arguments:
        elev: [float] Apparent elevation (radians).
    Return:
        [float] True elevation (radians).
    """

    cdef double refraction

    # Don't apply refraction for elevation below -0.5 deg
    if elev > radians(-0.5):

        # Refraction in radians
        refraction = radians(1.0/(60*tan(radians(degrees(elev) + 7.31/(degrees(elev) + 4.4)))))

    else:
        refraction = 0.0

    # Correct the elevation
    return elev - refraction


@cython.cdivision(True)
cpdef np.ndarray[FLOAT_TYPE_t, ndim=1] refractionApparentToTrue_vect(np.ndarray[FLOAT_TYPE_t, ndim=1] elev):
    """ Correct the apparent elevation of a star for refraction to true elevation. The temperature and air
        pressure are assumed to be unknown. 
        Source: Explanatory Supplement to the Astronomical Almanac (1992), p. 144.
    Arguments:
        elev: [float] Apparent elevation (radians).
    Return:
        [float] True elevation (radians).
    """

    cdef np.ndarray[FLOAT_TYPE_t, ndim=1] refraction
    cdef np.ndarray[BOOL_TYPE_t, ndim=1] filter

    # Don't apply refraction for elevation below -0.5 deg
    filter = elev > radians(-0.5)

<<<<<<< HEAD
    # Refraction in radians
    refraction = np.zeros_like(elev)
    refraction[filter] = np.radians(1.0/(60*np.tan(np.radians(np.degrees(elev[filter]) + 7.31/(np.degrees(elev[filter]) + 4.4)))))

    # Apply the refraction
    return elev + refraction


=======
>>>>>>> 908ee22f
cpdef (double, double) eqRefractionApparentToTrue(double ra, double dec, double jd, double lat, double lon):
    """ Correct the equatorial coordinates for refraction. The correction is done from apparent to true
        coordinates.
    
    Arguments:
        ra: [float] J2000 right ascension in radians.
        dec: [float] J2000 declination in radians.
        jd: [float] Julian date.
        lat: [float] latitude in radians.
        lon: [float] longitude in radians.
    Return:
        (ra, dec):
            - ra: [float] Refraction corrected (true) right ascension in radians.
            - dec: [float] Refraction corrected (true) declination in radians.
    """

    cdef double azim, alt

    # Precess RA/Dec from J2000 to the epoch of date
    ra, dec = equatorialCoordPrecession(J2000_DAYS, jd, ra, dec)

    # Convert coordinates to alt/az
    azim, alt = cyraDec2AltAz(ra, dec, jd, lat, lon)

    # Correct the elevation
    alt = refractionApparentToTrue(alt)

    # Convert back to equatorial
    ra, dec = cyaltAz2RADec(azim, alt, jd, lat, lon)

    # Precess RA/Dec from the epoch of date to J2000
    ra, dec = equatorialCoordPrecession(jd, J2000_DAYS, ra, dec)


    return (ra, dec)



@cython.cdivision(True)
cdef double refractionTrueToApparent(double elev):
    """ Correct the true elevation of a star for refraction to apparent elevation. The temperature and air
        pressure are assumed to be unknown. 
        Source: https://en.wikipedia.org/wiki/Atmospheric_refraction
    Arguments:
        elev: [float] Apparent elevation (radians).
    Return:
        [float] True elevation (radians).
    """

    cdef double refraction

    # Don't apply refraction for elevation below -0.5 deg
    if elev > radians(-0.5):

        # Refraction in radians
        refraction = radians(1.02/(60*tan(radians(degrees(elev) + 10.3/(degrees(elev) + 5.11)))))

    else:
        refraction = 0.0

    # Apply the refraction
    return elev + refraction


@cython.cdivision(True)
cpdef np.ndarray[FLOAT_TYPE_t, ndim=1] refractionTrueToApparent_vect(np.ndarray[FLOAT_TYPE_t, ndim=1] elev):
    """ Correct the true elevation of a star for refraction to apparent elevation. The temperature and air
        pressure are assumed to be unknown. 
        Source: https://en.wikipedia.org/wiki/Atmospheric_refraction
    Arguments:
        elev: [float] Apparent elevation (radians).
    Return:
        [float] True elevation (radians).
    """

    cdef np.ndarray[FLOAT_TYPE_t, ndim=1] refraction
    cdef np.ndarray[BOOL_TYPE_t, ndim=1] filter

    # Don't apply refraction for elevation below -0.5 deg
    filter = elev > radians(-0.5)

    # Refraction in radians
    refraction = np.zeros_like(elev)
    refraction[filter] = np.radians(1.02/(60*np.tan(np.radians(np.degrees(elev[filter]) + 10.3/(np.degrees(elev[filter]) + 5.11)))))

    # Apply the refraction
    return elev + refraction



cpdef (double, double) eqRefractionTrueToApparent(double ra, double dec, double jd, double lat, double lon):
    """ Correct the equatorial coordinates for refraction. The correction is done from true to apparent
        coordinates.
    
    Arguments:
        ra: [float] J2000 Right ascension in radians.
        dec: [float] J2000 Declination in radians.
        jd: [float] Julian date.
        lat: [float] Latitude in radians.
        lon: [float] Longitude in radians.
    Return:
        (ra, dec):
            - ra: [float] Apparent right ascension in radians.
            - dec: [float] Apparent declination in radians.
    """

    cdef double azim, alt

    # Precess RA/Dec from J2000 to the epoch of date
    ra, dec = equatorialCoordPrecession(J2000_DAYS, jd, ra, dec)

    # Convert coordinates to alt/az
    azim, alt = cyraDec2AltAz(ra, dec, jd, lat, lon)

    # Correct the elevation
    alt = refractionTrueToApparent(alt)

    # Convert back to equatorial
    ra, dec = cyaltAz2RADec(azim, alt, jd, lat, lon)

    # Precess RA/Dec from the epoch of date to J2000
    ra, dec = equatorialCoordPrecession(jd, J2000_DAYS, ra, dec)


    return (ra, dec)




@cython.cdivision(True)
cpdef (double, double) cyraDec2AltAz(double ra, double dec, double jd, double lat, double lon):
    """ Convert right ascension and declination to azimuth (+East of due North) and altitude. Same epoch is
        assumed, no correction for refraction is done.
<<<<<<< HEAD
=======

>>>>>>> 908ee22f
    Arguments:
        ra: [float] Right ascension in radians.
        dec: [float] Declination in radians.
        jd: [float] Julian date.
        lat: [float] Latitude in radians.
        lon: [float] Longitude in radians.
    Return:
        (azim, elev): [tuple]
            azim: [float] Azimuth (+east of due north) in radians.
            elev: [float] Elevation above horizon in radians.
        """

    cdef double lst, ha, azim, sin_elev, elev

    # Calculate Local Sidereal Time
    lst = radians(cyjd2LST(jd, degrees(lon)))

    # Calculate the hour angle
    ha = lst - ra

    # Constrain the hour angle to [-pi, pi] range
    ha = (ha + pi)%(2*pi) - pi

    # Calculate the azimuth
    azim = pi + atan2(sin(ha), cos(ha)*sin(lat) - tan(dec)*cos(lat))

    # Calculate the sine of elevation
    sin_elev = sin(lat)*sin(dec) + cos(lat)*cos(dec)*cos(ha)

    # Wrap the sine of elevation in the [-1, +1] range
    sin_elev = (sin_elev + 1)%2 - 1

    elev = asin(sin_elev)

    return (azim, elev)


@cython.cdivision(True)
def cyraDec2AltAz_vect(np.ndarray[FLOAT_TYPE_t, ndim=1] ra, np.ndarray[FLOAT_TYPE_t, ndim=1] dec,
                       double jd, double lat, double lon):
    """ Convert right ascension and declination to azimuth (+East of due North) and altitude. Same epoch is
        assumed, no correction for refraction is done.
    Arguments:
        ra: [float] Right ascension in radians.
        dec: [float] Declination in radians.
        jd: [float] Julian date.
        lat: [float] Latitude in radians.
        lon: [float] Longitude in radians.
    Return:
        (azim, elev): [tuple]
            azim: [float] Azimuth (+east of due north) in radians.
            elev: [float] Elevation above horizon in radians.
        """

    cdef double lst
    cdef np.ndarray[FLOAT_TYPE_t, ndim=1] azim, elev, sin_elev, ha

    # Calculate Local Sidereal Time
    lst = radians(cyjd2LST(jd, degrees(lon)))

    # Calculate the hour angle
    ha = lst - ra

    # Constrain the hour angle to [-pi, pi] range
    ha = (ha + pi)%(2*pi) - pi

    # Calculate the azimuth
    azim = pi + np.arctan2(np.sin(ha), np.cos(ha)*sin(lat) - np.tan(dec)*cos(lat))

    # Calculate the sine of elevation
    sin_elev = sin(lat)*np.sin(dec) + cos(lat)*np.cos(dec)*np.cos(ha)

    # Wrap the sine of elevation in the [-1, +1] range
    sin_elev = (sin_elev + 1)%2 - 1

    elev = np.arcsin(sin_elev)

    return (azim, elev)


cpdef (double, double) trueRaDec2ApparentAltAz(double ra, double dec, double jd, double lat, double lon, \
    bool refraction=True):
    """ Convert the true right ascension and declination in J2000 to azimuth (+East of due North) and 
        altitude in the epoch of date. The correction for refraction is performed.
    Arguments:
        ra: [float] Right ascension in radians (J2000).
        dec: [float] Declination in radians (J2000).
        jd: [float] Julian date.
        lat: [float] Latitude in radians.
        lon: [float] Longitude in radians.
    Keyword arguments:
        refraction: [bool] Apply refraction correction. True by default.
    Return:
        (azim, elev): [tuple]
            azim: [float] Azimuth (+east of due north) in radians (epoch of date).
            elev: [float] Elevation above horizon in radians (epoch of date).
        """

    cdef double azim, elev

    # Precess RA/Dec to the epoch of date
    ra, dec = equatorialCoordPrecession(J2000_DAYS, jd, ra, dec)

    # Convert to alt/az
    azim, elev = cyraDec2AltAz(ra, dec, jd, lat, lon)

    # Correct elevation for refraction
    if refraction:
        elev = refractionTrueToApparent(elev)


    return (azim, elev)



cpdef trueRaDec2ApparentAltAz_vect(np.ndarray[FLOAT_TYPE_t, ndim=1] ra, np.ndarray[FLOAT_TYPE_t, ndim=1] dec,
    double jd, double lat, double lon, bool refraction=True):
    """ Convert the true right ascension and declination in J2000 to azimuth (+East of due North) and 
        altitude in the epoch of date. The correction for refraction is performed.
    Arguments:
        ra: [float] Right ascension in radians (J2000).
        dec: [float] Declination in radians (J2000).
        jd: [float] Julian date.
        lat: [float] Latitude in radians.
        lon: [float] Longitude in radians.
    Keyword arguments:
        refraction: [bool] Apply refraction correction. True by default.
    Return:
        (azim, elev): [tuple]
            azim: [float] Azimuth (+east of due north) in radians (epoch of date).
            elev: [float] Elevation above horizon in radians (epoch of date).
        """

    cdef np.ndarray[FLOAT_TYPE_t, ndim=1] azim, elev

    # Precess RA/Dec to the epoch of date
    ra, dec = equatorialCoordPrecession_vect(J2000_DAYS, jd, ra, dec)

    # Convert to alt/az
    azim, elev = cyraDec2AltAz_vect(ra, dec, jd, lat, lon)

    # Correct elevation for refraction
    if refraction:
        elev = refractionTrueToApparent_vect(elev)


    return (azim, elev)




cpdef (double, double) trueRaDec2ApparentAltAz(double ra, double dec, double jd, double lat, double lon, \
    bool refraction=True):
    """ Convert the true right ascension and declination in J2000 to azimuth (+East of due North) and 
        altitude in the epoch of date. The correction for refraction is performed.

    Arguments:
        ra: [float] Right ascension in radians (J2000).
        dec: [float] Declination in radians (J2000).
        jd: [float] Julian date.
        lat: [float] Latitude in radians.
        lon: [float] Longitude in radians.

    Keyword arguments:
        refraction: [bool] Apply refraction correction. True by default.

    Return:
        (azim, elev): [tuple]
            azim: [float] Azimuth (+east of due north) in radians (epoch of date).
            elev: [float] Elevation above horizon in radians (epoch of date).

        """

    cdef double azim, elev


    # Precess RA/Dec to the epoch of date
    ra, dec = equatorialCoordPrecession(J2000_DAYS, jd, ra, dec)

    # Convert to alt/az
    azim, elev = cyraDec2AltAz(ra, dec, jd, lat, lon)

    # Correct elevation for refraction
    if refraction:
        elev = refractionTrueToApparent(elev)


    return (azim, elev)




@cython.cdivision(True)
cpdef (double, double) cyaltAz2RADec(double azim, double elev, double jd, double lat, double lon):
    """ Convert azimuth and altitude in a given time and position on Earth to right ascension and 
        declination. 
    Arguments:
        azim: [float] Azimuth (+east of due north) in radians.
        elev: [float] Elevation above horizon in radians.
        jd: [float] Julian date.
        lat: [float] Latitude of the observer in radians.
        lon: [float] Longitde of the observer in radians.
    Return:
        (RA, dec): [tuple]
            RA: [float] Right ascension (radians).
            dec: [float] Declination (radians).
    """


    cdef double lst, ha, ra, dec

    # Calculate Local Sidereal Time
    lst = radians(cyjd2LST(jd, degrees(lon)))

    # Calculate hour angle
    ha = atan2(-sin(azim), tan(elev)*cos(lat) - cos(azim)*sin(lat))

    # Calculate right ascension
    ra = (lst - ha + 2*pi)%(2*pi)

    # Calculate declination
    dec = asin(sin(lat)*sin(elev) + cos(lat)*cos(elev)*cos(azim))

    return (ra, dec)


@cython.boundscheck(False)
@cython.wraparound(False)
@cython.cdivision(True)
def cyaltAz2RADec_vect(np.ndarray[FLOAT_TYPE_t, ndim=1] azim, np.ndarray[FLOAT_TYPE_t, ndim=1] elev, double jd,
    double lat, double lon):
    """ Convert azimuth and altitude in a given time and position on Earth to right ascension and 
        declination. 
    Arguments:
        azim: [float] Azimuth (+east of due north) in radians.
        elev: [float] Elevation above horizon in radians.
        jd: [float] Julian date.
        lat: [float] Latitude of the observer in radians.
        lon: [float] Longitde of the observer in radians.
    Return:
        (RA, dec): [tuple]
            RA: [float] Right ascension (radians).
            dec: [float] Declination (radians).
    """



    cdef double lst
    cdef np.ndarray[FLOAT_TYPE_t, ndim=1] ha, ra, dec

    # Calculate Local Sidereal Time
    lst = radians(cyjd2LST(jd, degrees(lon)))

    # Calculate hour angle
    ha = np.arctan2(-np.sin(azim), np.tan(elev)*cos(lat) - np.cos(azim)*sin(lat))

    # Calculate right ascension
    ra = (lst - ha + 2*pi)%(2*pi)

    # Calculate declination
    dec = np.arcsin(sin(lat)*np.sin(elev) + cos(lat)*np.cos(elev)*np.cos(azim))

    return (ra, dec)


cpdef (double, double) apparentAltAz2TrueRADec(double azim, double elev, double jd, double lat, double lon, \
    bool refraction=True):
    """ Convert the apparent azimuth and altitude in the epoch of date to true (refraction corrected) right 
        ascension and declination in J2000.
    Arguments:
        azim: [float] Azimuth (+East of due North) in radians (epoch of date).
        elev: [float] Elevation above horizon in radians (epoch of date).
        jd: [float] Julian date.
        lat: [float] Latitude of the observer in radians.
        lon: [float] Longitde of the observer in radians.
    Keyword arguments:
        refraction: [bool] Apply refraction correction. True by default.
    Return:
        (ra, dec): [tuple]
            ra: [float] Right ascension (radians, J2000).
            dec: [float] Declination (radians, J2000).
    """


    cdef double ra, dec


    # Correct elevation for refraction
    if refraction:
        elev = refractionApparentToTrue(elev)

    # Convert to RA/Dec (true, epoch of date)
    ra, dec = cyaltAz2RADec(azim, elev, jd, lat, lon)

    # Precess RA/Dec to J2000
    ra, dec = equatorialCoordPrecession(jd, J2000_DAYS, ra, dec)


    return (ra, dec)



def apparentAltAz2TrueRADec_vect(np.ndarray[FLOAT_TYPE_t, ndim=1] azim, np.ndarray[FLOAT_TYPE_t, ndim=1] elev,
    double jd, double lat, double lon, bool refraction=True):
    """ Convert the apparent azimuth and altitude in the epoch of date to true (refraction corrected) right 
        ascension and declination in J2000.
    Arguments:
        azim: [float] Azimuth (+East of due North) in radians (epoch of date).
        elev: [float] Elevation above horizon in radians (epoch of date).
        jd: [float] Julian date.
        lat: [float] Latitude of the observer in radians.
        lon: [float] Longitde of the observer in radians.
    Keyword arguments:
        refraction: [bool] Apply refraction correction. True by default.
    Return:
        (ra, dec): [tuple]
            ra: [float] Right ascension (radians, J2000).
            dec: [float] Declination (radians, J2000).
    """
    cdef np.ndarray[FLOAT_TYPE_t, ndim=1] ra, dec


    # Correct elevation for refraction
    if refraction:
        elev = refractionApparentToTrue_vect(elev)

    # Convert to RA/Dec (true, epoch of date)
    ra, dec = cyaltAz2RADec_vect(azim, elev, jd, lat, lon)

    # Precess RA/Dec to J2000
    ra, dec = equatorialCoordPrecession_vect(jd, J2000_DAYS, ra, dec)


    return (ra, dec)


cpdef (double, double) apparentAltAz2TrueRADec(double azim, double elev, double jd, double lat, double lon, \
    bool refraction=True):
    """ Convert the apparent azimuth and altitude in the epoch of date to true (refraction corrected) right 
        ascension and declination in J2000.

    Arguments:
        azim: [float] Azimuth (+East of due North) in radians (epoch of date).
        elev: [float] Elevation above horizon in radians (epoch of date).
        jd: [float] Julian date.
        lat: [float] Latitude of the observer in radians.
        lon: [float] Longitde of the observer in radians.

    Keyword arguments:
        refraction: [bool] Apply refraction correction. True by default.

    Return:
        (ra, dec): [tuple]
            ra: [float] Right ascension (radians, J2000).
            dec: [float] Declination (radians, J2000).
    """


    cdef double ra, dec


    # Correct elevation for refraction
    if refraction:
        elev = refractionApparentToTrue(elev)

    # Convert to RA/Dec (true, epoch of date)
    ra, dec = cyaltAz2RADec(azim, elev, jd, lat, lon)

    # Precess RA/Dec to J2000
    ra, dec = equatorialCoordPrecession(jd, J2000_DAYS, ra, dec)


    return (ra, dec)




@cython.boundscheck(False)
@cython.wraparound(False)
@cython.cdivision(True)
def cyraDecToXY(np.ndarray[FLOAT_TYPE_t, ndim=1] ra_data, \
    np.ndarray[FLOAT_TYPE_t, ndim=1] dec_data, double jd, double lat, double lon, double x_res, \
    double y_res, double h0, double ra_ref, double dec_ref, double pos_angle_ref, double pix_scale, \
    np.ndarray[FLOAT_TYPE_t, ndim=1] x_poly_rev, np.ndarray[FLOAT_TYPE_t, ndim=1] y_poly_rev, \
    str dist_type, bool refraction=True, bool equal_aspect=False, bool force_distortion_centre=False):
<<<<<<< HEAD
    """ Convert RA, Dec to distorion corrected image coordinates.
=======
    """ Convert RA, Dec to distorion corrected image coordinates. 

>>>>>>> 908ee22f
    Arguments:
        RA_data: [ndarray] Array of right ascensions (degrees).
        dec_data: [ndarray] Array of declinations (degrees).
        jd: [float] Julian date.
        lat: [float] Latitude of station in degrees.
        lon: [float] Longitude of station in degrees.
        x_res: [int] X resolution of the camera.
        y_res: [int] Y resolution of the camera.
        h0: [float] Reference hour angle (deg).
        ra_ref: [float] Reference right ascension of the image centre (degrees).
        dec_ref: [float] Reference declination of the image centre (degrees).
        pos_angle_ref: [float] Rotation from the celestial meridial (degrees).
        pix_scale: [float] Image scale (px/deg).
        x_poly_rev: [ndarray float] Distortion polynomial in X direction for reverse mapping.
        y_poly_rev: [ndarray float] Distortion polynomail in Y direction for reverse mapping.
        dist_type: [str] Distortion type. Can be: poly3+radial, radial3, radial4, or radial5.
<<<<<<< HEAD

=======
        
>>>>>>> 908ee22f
    Keyword arguments:
        refraction: [bool] Apply refraction correction. True by default.
        equal_aspect: [bool] Force the X/Y aspect ratio to be equal. Used only for radial distortion. \
            False by default.
        force_distortion_centre: [bool] Force the distortion centre to the image centre. False by default.

<<<<<<< HEAD
=======
    
>>>>>>> 908ee22f
    Return:
        (x, y): [tuple of ndarrays] Image X and Y coordinates.
    """

    cdef int i
    cdef double ra_centre, dec_centre, ra, dec
    cdef double radius, sin_ang, cos_ang, theta, x, y, r, dx, dy, x_img, y_img, r_corr, r_scale
    cdef double x0, y0, xy, k1, k2, k3, k4

    # Init output arrays
    cdef np.ndarray[FLOAT_TYPE_t, ndim=1] x_array = np.zeros_like(ra_data)
    cdef np.ndarray[FLOAT_TYPE_t, ndim=1] y_array = np.zeros_like(ra_data)

    # Precalculate some parameters
    cdef double sl = sin(radians(lat))
    cdef double cl = cos(radians(lat))


    # Compute the current RA of the FOV centre by adding the difference in between the current and the
    #   reference hour angle
    ra_centre = radians((ra_ref + cyjd2LST(jd, 0) - h0 + 360)%360)
    dec_centre = radians(dec_ref)

    # Correct the reference FOV centre for refraction
    if refraction:
        ra_centre, dec_centre = eqRefractionTrueToApparent(ra_centre, dec_centre, jd, radians(lat), \
            radians(lon))


    # If the radial distortion is used, unpack radial parameters
    if dist_type.startswith("radial"):


        # Force the distortion centre to the image centre
        if force_distortion_centre:
            x0 = 0.5
            y0 = 0.5
        else:
            # Read distortion offsets
            x0 = x_poly_rev[0]
            y0 = x_poly_rev[1]


        # Aspect ratio
        if equal_aspect:
            xy = 0.0
        else:
            xy = x_poly_rev[2]


        # Distortion coeffs
        k1 = x_poly_rev[3]
        k2 = x_poly_rev[4]
        k3 = x_poly_rev[5]
        k4 = x_poly_rev[6]

    # If the polynomial distortion was used, unpack the offsets
    else:
        x0 = x_poly_rev[0]
        y0 = y_poly_rev[0]


    # Convert all equatorial coordinates to image coordinates
    for i in range(ra_data.shape[0]):

        ra = radians(ra_data[i])
        dec = radians(dec_data[i])

        ### Gnomonization of star coordinates to image coordinates ###

        # Apply refraction
        if refraction:
            ra, dec = eqRefractionTrueToApparent(ra, dec, jd, radians(lat), radians(lon))


        # Compute the distance from the FOV centre to the sky coordinate
        radius = radians(angularSeparation(degrees(ra), degrees(dec), degrees(ra_centre),
            degrees(dec_centre)))

        # Compute theta - the direction angle between the FOV centre, sky coordinate, and the image vertical
        sin_ang = cos(dec)*sin(ra - ra_centre)/sin(radius)
        cos_ang = (sin(dec) - sin(dec_centre)*cos(radius))/(cos(dec_centre)*sin(radius))
        theta   = -atan2(sin_ang, cos_ang) + radians(pos_angle_ref) - pi/2.0

        # Calculate the standard coordinates
        x = degrees(radius)*cos(theta)*pix_scale
        y = degrees(radius)*sin(theta)*pix_scale

        ### ###

        # Set initial distorsion values
        dx = 0
        dy = 0

        # Apply 3rd order polynomial + one radial term distortion
        if dist_type == "poly3+radial":

            # Compute the radius
            r = sqrt((x - x0)**2 + (y - y0)**2)

            # Calculate the distortion in X direction
            dx = (x0
                + x_poly_rev[1]*x
                + x_poly_rev[2]*y
                + x_poly_rev[3]*x**2
                + x_poly_rev[4]*x*y
                + x_poly_rev[5]*y**2
                + x_poly_rev[6]*x**3
                + x_poly_rev[7]*x**2*y
                + x_poly_rev[8]*x*y**2
                + x_poly_rev[9]*y**3
                + x_poly_rev[10]*x*r
                + x_poly_rev[11]*y*r)

            # Calculate the distortion in Y direction
            dy = (y0
                + y_poly_rev[1]*x
                + y_poly_rev[2]*y
                + y_poly_rev[3]*x**2
                + y_poly_rev[4]*x*y
                + y_poly_rev[5]*y**2
                + y_poly_rev[6]*x**3
                + y_poly_rev[7]*x**2*y
                + y_poly_rev[8]*x*y**2
                + y_poly_rev[9]*y**3
                + y_poly_rev[10]*y*r
                + y_poly_rev[11]*x*r)


        # Apply a radial distortion
        elif dist_type.startswith("radial"):

            # Compute the normalized radius to horizontal size
            r = sqrt(x**2 + y**2)/(x_res/2.0)
            r_corr = r

            # Apply the 3rd order radial distortion
            if dist_type == "radial3":

                # Compute the new radius
                r_corr = (1.0 - k1 - k2)*r + k1*r**2 - k2*r**3

            # Apply the 4th order radial distortion
            elif dist_type == "radial4":

                # Compute the new radius
                r_corr = (1.0 - k1 - k2 - k3)*r + k1*r**2 - k2*r**3 + k3*r**4


            # Apply the 5th order radial distortion
            elif dist_type == "radial5":

                # Compute the new radius
                r_corr = (1.0 - k1 - k2 - k3 - k4)*r + k1*r**2 - k2*r**3 + k3*r**4 - k4*r**5


            # Compute the scaling term
            if r == 0:
                r_scale = 0
            else:
                r_scale = (r_corr/r - 1)

            # Compute distortion offsets
            dx = (x - x0)*r_scale
            dy = (y - y0)*r_scale/(1.0 + xy)
<<<<<<< HEAD



        # Add the distortion
        x_img = x - dx
        y_img = y - dy

=======



        # Add the distortion
        x_img = x - dx
        y_img = y - dy

>>>>>>> 908ee22f

        # Calculate X image coordinates
        x_array[i] = x_img + x_res/2.0

        # Calculate Y image coordinates
        y_array[i] = y_img + y_res/2.0


    return x_array, y_array



@cython.boundscheck(False)
@cython.wraparound(False)
@cython.cdivision(True)
def cyXYToRADec(np.ndarray[FLOAT_TYPE_t, ndim=1] jd_data, np.ndarray[FLOAT_TYPE_t, ndim=1] x_data, \
    np.ndarray[FLOAT_TYPE_t, ndim=1] y_data, double lat, double lon, double x_res, double y_res, \
    double h0, double ra_ref, double dec_ref, double pos_angle_ref, double pix_scale, \
    np.ndarray[FLOAT_TYPE_t, ndim=1] x_poly_fwd, np.ndarray[FLOAT_TYPE_t, ndim=1] y_poly_fwd, \
    str dist_type, bool refraction=True, bool equal_aspect=False, bool force_distortion_centre=False):
    """
    Arguments:
        jd_data: [ndarray] Julian date of each data point.
        x_data: [ndarray] 1D numpy array containing the image column.
        y_data: [ndarray] 1D numpy array containing the image row.
        lat: [float] Latitude of the observer in degrees.
        lon: [float] Longitde of the observer in degress.
        x_res: [int] Image size, X dimension (px).
        y_res: [int] Image size, Y dimenstion (px).
        h0: [float] Reference hour angle (deg).
        ra_ref: [float] Reference right ascension of the image centre (degrees).
        dec_ref: [float] Reference declination of the image centre (degrees).
        pos_angle_ref: [float] Field rotation parameter (degrees).
        pix_scale: [float] Plate scale (px/deg).
        x_poly_fwd: [ndarray] 1D numpy array of 12 elements containing forward X axis polynomial parameters.
        y_poly_fwd: [ndarray] 1D numpy array of 12 elements containing forward Y axis polynomial parameters.
        dist_type: [str] Distortion type. Can be: poly3+radial, radial3, radial4, or radial5.
<<<<<<< HEAD

=======
        
>>>>>>> 908ee22f
    Keyword arguments:
        refraction: [bool] Apply refraction correction. True by default.
        equal_aspect: [bool] Force the X/Y aspect ratio to be equal. Used only for radial distortion. \
            False by default.
        force_distortion_centre: [bool] Force the distortion centre to the image centre. False by default.
<<<<<<< HEAD

=======
    
>>>>>>> 908ee22f
    Return:
        (ra_data, dec_data): [tuple of ndarrays]

            ra_data: [ndarray] Right ascension of each point (deg).
            dec_data: [ndarray] Declination of each point (deg).
            magnitude_data: [ndarray] Array of meteor's lightcurve apparent magnitudes.
    """

    cdef int i
    cdef double jd, x_img, y_img, r, dx, x_corr, dy, y_corr, r_corr, r_scale
    cdef double x0, y0, xy, k1, k2, k3, k4
    cdef double radius, theta, sin_t, cos_t
    cdef double ha, ra_ref_now, ra_ref_now_corr, ra, dec, dec_ref_corr

    # Convert the reference pointing direction to radians
    ra_ref  = radians(ra_ref)
    dec_ref = radians(dec_ref)

    cdef np.ndarray[FLOAT_TYPE_t, ndim=1] ra_data = np.zeros_like(jd_data)
    cdef np.ndarray[FLOAT_TYPE_t, ndim=1] dec_data = np.zeros_like(jd_data)


    # If the radial distortion is used, unpack radial parameters
    if dist_type.startswith("radial"):

        # Force the distortion centre to the image centre
        if force_distortion_centre:
            x0 = 0.5
            y0 = 0.5
        else:
            # Read distortion offsets
            x0 = x_poly_fwd[0]
            y0 = x_poly_fwd[1]


        # Aspect ratio
        if equal_aspect:
            xy = 0.0
        else:
            # Read aspect ratio
            xy = x_poly_fwd[2]


        # Distortion coeffs
        k1 = x_poly_fwd[3]
        k2 = x_poly_fwd[4]
        k3 = x_poly_fwd[5]
        k4 = x_poly_fwd[6]


    # If the polynomial distortion was used, unpack the offsets
    else:
        x0 = x_poly_fwd[0]
        y0 = y_poly_fwd[0]


    # Go through all given data points and convert them from X, Y to RA, Dec
    for i in range(jd_data.shape[0]):

        # Choose time and image coordiantes
        jd = jd_data[i]
        x_img = x_data[i]
        y_img = y_data[i]


        ### APPLY DISTORTION CORRECTION ###

        # Normalize image coordinates to the image centre and compute the radius from image centre
        x_img = x_img - x_res/2.0
        y_img = y_img - y_res/2.0


        # Apply 3rd order polynomial + one radial term distortion
        if dist_type == "poly3+radial":

            # Compute the radius
            r = sqrt((x_img - x0)**2 + (y_img - y0)**2)

            # Compute offset in X direction
            dx = (x0
                + x_poly_fwd[1]*x_img
                + x_poly_fwd[2]*y_img
                + x_poly_fwd[3]*x_img**2
                + x_poly_fwd[4]*x_img*y_img
                + x_poly_fwd[5]*y_img**2
                + x_poly_fwd[6]*x_img**3
                + x_poly_fwd[7]*x_img**2*y_img
                + x_poly_fwd[8]*x_img*y_img**2
                + x_poly_fwd[9]*y_img**3
                + x_poly_fwd[10]*x_img*r
                + x_poly_fwd[11]*y_img*r)

            # Compute offset in Y direction
            dy = (y0
                + y_poly_fwd[1]*x_img
                + y_poly_fwd[2]*y_img
                + y_poly_fwd[3]*x_img**2
                + y_poly_fwd[4]*x_img*y_img
                + y_poly_fwd[5]*y_img**2
                + y_poly_fwd[6]*x_img**3
                + y_poly_fwd[7]*x_img**2*y_img
                + y_poly_fwd[8]*x_img*y_img**2
                + y_poly_fwd[9]*y_img**3
                + y_poly_fwd[10]*y_img*r
                + y_poly_fwd[11]*x_img*r)


        # Apply a radial distortion
        elif dist_type.startswith("radial"):

            # Compute the radius normalized to the horizontal image size
            r = sqrt(x_img**2 + (1.0 + xy)*y_img**2)/(x_res/2.0)
            r_corr = r

            # Apply the 3rd order radial distortion
            if dist_type == "radial3":

                # Compute the new radius
                r_corr = (1.0 - k1 - k2)*r + k1*r**2 - k2*r**3

            # Apply the 4th order radial distortion
            elif dist_type == "radial4":

                # Compute the new radius
                r_corr = (1.0 - k1 - k2 - k3)*r + k1*r**2 - k2*r**3 + k3*r**4

            # Apply the 5th order radial distortion
            elif dist_type == "radial5":

                # Compute the new radius
                r_corr = (1.0 - k1 - k2 - k3 - k4)*r + k1*r**2 - k2*r**3 + k3*r**4 - k4*r**5


            # Compute the scaling term
            if r == 0:
                r_scale = 0
            else:
                r_scale = (r_corr/r - 1)

            # Compute offsets
            dx = (x_img - x0)*r_scale
            dy = (y_img - y0)*r_scale*(1.0 + xy)


        # Correct image coordinates for distortion
        x_corr = x_img + dx
        y_corr = y_img + dy


        # Gnomonize coordinates
        x_corr = x_corr/pix_scale
        y_corr = y_corr/pix_scale

        ### ###


        ### Convert gnomonic X, Y to RA, Dec ###

        # Radius from FOV centre to sky coordinate
        radius = radians(sqrt(x_corr**2 + y_corr**2))

<<<<<<< HEAD
        # Compute theta - the direction angle between the FOV centre, sky coordinate, and the north
=======
        # Compute theta - the direction angle between the FOV centre, sky coordinate, and the north 
>>>>>>> 908ee22f
        #   celestial pole
        theta = (pi/2 - radians(pos_angle_ref) + atan2(y_corr, x_corr))%(2*pi)


        # Compute the reference RA centre at the given JD by adding the hour angle difference
        ra_ref_now = (ra_ref + radians(cyjd2LST(jd, 0)) - radians(h0) + 2*pi)%(2*pi)


        # Correct the FOV centre for refraction
        if refraction:
            ra_ref_now_corr, dec_ref_corr = eqRefractionTrueToApparent(ra_ref_now, dec_ref, jd, \
                radians(lat), radians(lon))

        else:
            ra_ref_now_corr = ra_ref_now
            dec_ref_corr = dec_ref


        # Compute declination
        sin_t = sin(dec_ref_corr)*cos(radius) + cos(dec_ref_corr)*sin(radius)*cos(theta)
        dec = atan2(sin_t, sqrt(1 - sin_t**2))

        # Compute right ascension
        sin_t = sin(theta)*sin(radius)/cos(dec)
        cos_t = (cos(radius) - sin(dec)*sin(dec_ref_corr))/(cos(dec)*cos(dec_ref_corr))
        ra = (ra_ref_now_corr - atan2(sin_t, cos_t) + 2*pi)%(2*pi)


        # Apply refraction correction
        if refraction:
            ra, dec = eqRefractionApparentToTrue(ra, dec, jd, radians(lat), radians(lon))



        # Convert coordinates to degrees
        ra = degrees(ra)
        dec = degrees(dec)


        # Assign values to output list
        ra_data[i] = ra
        dec_data[i] = dec


    return ra_data, dec_data


# @cython.boundscheck(False)
# @cython.cdivision(True)
# def generateRaDecGrid(double ra_d, double dec_d, double jd, double lat, double lon, double x_res, \
#     double y_res, double h0, double ra_ref, double dec_ref, double pos_angle_ref, double pix_scale, \
#     double fov_radius, np.ndarray[FLOAT_TYPE_t, ndim=1] x_poly_fwd, np.ndarray[FLOAT_TYPE_t, ndim=1] y_poly_fwd, \
#     np.ndarray[FLOAT_TYPE_t, ndim=1] x_poly_rev, np.ndarray[FLOAT_TYPE_t, ndim=1] y_poly_rev, \
#     str dist_type, bool refraction=True, bool equal_aspect=False):
#
#     cdef np.ndarray[FLOAT_TYPE_t, ndim=1] RA_c, dec_c
#     RA_c, dec_c = cyXYToRADec(np.array([jd]),
#                               np.array(x_res/2, dtype=np.float64), np.array(y_res/2, dtype=np.float64),
#                               lat, lon, x_res, y_res, h0, ra_d, dec_d, pos_angle_ref, pix_scale, x_poly_fwd,
#                               y_poly_fwd, dist_type, refraction=refraction,
#                               equal_aspect=equal_aspect)
#
#
#     # Compute FOV centre alt/az
#     cdef double azim_centre, alt_centre
#     azim_centre, alt_centre = cyraDec2AltAz(RA_c[0], dec_c[0], jd, lat, lon)
#
#     # Determine gridline frequency (double the gridlines if the number is < 4eN)
#     cdef double grid_freq = 10**np.floor(np.log10(fov_radius))
#     if 10**(np.log10(fov_radius) - np.floor(np.log10(fov_radius))) < 4:
#         grid_freq /= 2
#
#     # Set a maximum grid frequency of 15 deg
#     if grid_freq > 15:
#         grid_freq = 15
#
#     # Grid plot density
#     cdef double plot_dens = grid_freq/100
#
#     # Compute the range of declinations to consider
#     cdef double dec_min = dec_d - fov_radius/2
#     if dec_min < -90:
#         dec_min = -90
#
#     cdef double dec_max = dec_d + fov_radius/2
#     if dec_max > 90:
#         dec_max = 90
#
#     cdef np.ndarray[FLOAT_TYPE_t, ndim=1] ra_grid_arr = np.arange(0, 360, grid_freq)
#     cdef np.ndarray[FLOAT_TYPE_t, ndim=1]dec_grid_arr = np.arange(-90, 90, grid_freq)
#
#     # Filter out the dec grid for min/max declination
#     dec_grid_arr = dec_grid_arr[(dec_grid_arr >= dec_min) & (dec_grid_arr <= dec_max)]
#
#     cdef list x = []
#     cdef list y = []
#     cdef list cuts = []
#
#     cdef np.ndarray[FLOAT_TYPE_t, ndim=1] ra_grid_plot
#     cdef np.ndarray[FLOAT_TYPE_t, ndim=1] dec_grid_plot
#     cdef np.ndarray[FLOAT_TYPE_t, ndim=1] az_grid_plot
#     cdef np.ndarray[FLOAT_TYPE_t, ndim=1] alt_grid_plot
#     cdef np.ndarray[BOOL_TYPE_t, ndim=1] filter_arr
#
#     cdef list ra_grid_plot_list
#     cdef list dec_grid_plot_list
#
#     cdef np.ndarray[INT_TYPE_t, ndim=2] gap_indices
#
#
#     # Plot the celestial parallel grid (circles)
#     for dec_grid in dec_grid_arr:
#
#         ra_grid_plot = np.arange(0, 360, plot_dens)
#         dec_grid_plot = np.zeros_like(ra_grid_plot) + dec_grid
#
#         # Compute alt/az
#         az_grid_plot, alt_grid_plot = cyraDec2AltAz_vect(ra_grid_plot, dec_grid_plot, jd, lat, lon)
#
#         # Filter out points below the horizon  and outside the FOV
#         filter_arr = (alt_grid_plot > 0) & (angularSeparation_fv(alt_centre,
#                                                                 azim_centre,
#                                                                 alt_grid_plot,
#                                                                 az_grid_plot) < fov_radius)
#         ra_grid_plot = ra_grid_plot[filter_arr]
#         dec_grid_plot = dec_grid_plot[filter_arr]
#
#         # Find gaps in continuity and break up plotting individual lines
#         gap_indices = np.argwhere(np.abs(ra_grid_plot[1:] - ra_grid_plot[:-1]) > fov_radius)
#         if len(gap_indices):
#
#             ra_grid_plot_list = []
#             dec_grid_plot_list = []
#
#             # Separate gridlines with large gaps
#             prev_gap_indx = 0
#             for entry in gap_indices:
#                 gap_indx = entry[0]
#
#                 ra_grid_plot_list.append(ra_grid_plot[prev_gap_indx:gap_indx + 1])
#                 dec_grid_plot_list.append(dec_grid_plot[prev_gap_indx:gap_indx + 1])
#
#                 prev_gap_indx = gap_indx
#
#             # Add the last segment
#             ra_grid_plot_list.append(ra_grid_plot[prev_gap_indx + 1:-1])
#             dec_grid_plot_list.append(dec_grid_plot[prev_gap_indx + 1:-1])<|MERGE_RESOLUTION|>--- conflicted
+++ resolved
@@ -15,10 +15,9 @@
 INT_TYPE = np.uint32
 ctypedef np.uint32_t INT_TYPE_t
 
-FLOAT_TYPE = np.float64
+FLOAT_TYPE = np.float64 
 ctypedef np.float64_t FLOAT_TYPE_t
 
-ctypedef np.uint8_t BOOL_TYPE_t
 
 # Define Pi
 cdef double pi = np.pi
@@ -42,24 +41,19 @@
 cdef double radians(double deg):
     """Converts degrees to radians.
     """
-
+    
     return deg/180.0*(pi)
 
 
-<<<<<<< HEAD
-=======
-
->>>>>>> 908ee22f
+
 @cython.cdivision(True)
 cdef double degrees(double deg):
     """Converts radians to degrees.
     """
-
+    
     return deg*180.0/pi
 
 
-<<<<<<< HEAD
-=======
 cdef double sign(double x):    
     if (x >= 1):
         return 1.0
@@ -68,18 +62,18 @@
         
 
 
->>>>>>> 908ee22f
 @cython.boundscheck(False)
-@cython.wraparound(False)
+@cython.wraparound(False) 
 cpdef double angularSeparation(double ra1, double dec1, double ra2, double dec2):
     """ Calculate the angular separation between 2 stars in equatorial celestial coordinates. 
-    
+
     Source of the equation: http://www.astronomycafe.net/qadir/q1890.html (May 1, 2016)
-    
+
     @param ra1: [float] right ascension of the first stars (in degrees)
     @param dec1: [float] decliantion of the first star (in degrees)
     @param ra2: [float] right ascension of the decons stars (in degrees)
     @param dec2: [float] decliantion of the decons star (in degrees)
+
     @return angular_separation: [float] angular separation (in degrees)
     """
 
@@ -92,40 +86,13 @@
     return degrees(acos(sin(dec1)*sin(dec2) + cos(dec1)*cos(dec2)*cos(ra2 - ra1)))
 
 
+
 @cython.boundscheck(False)
-@cython.wraparound(False)
-def angularSeparation_fv(double ra1, double dec1,
-                             np.ndarray[FLOAT_TYPE_t, ndim=1] ra2, np.ndarray[FLOAT_TYPE_t, ndim=1] dec2):
-    """ Calculate the angular separation between 2 stars in equatorial celestial coordinates.
-
-    Source of the equation: http://www.astronomycafe.net/qadir/q1890.html (May 1, 2016)
-
-    @param ra1: [float] right ascension of the first stars (in degrees)
-    @param dec1: [float] decliantion of the first star (in degrees)
-    @param ra2: [float] right ascension of the decons stars (in degrees)
-    @param dec2: [float] decliantion of the decons star (in degrees)
-    @return angular_separation: [float] angular separation (in degrees)
-    """
-
-    # Convert input coordinates to radians
-    ra1 = radians(ra1)
-    dec1 =  radians(dec1)
-    ra2 = np.radians(ra2)
-    dec2 = np.radians(dec2)
-
-    return np.degrees(np.arccos(sin(dec1)*np.sin(dec2) + np.cos(dec1)*np.cos(dec2)*np.cos(ra2 - ra1)))
-
-
-@cython.boundscheck(False)
-<<<<<<< HEAD
-@cython.wraparound(False)
-=======
 @cython.wraparound(False) 
->>>>>>> 908ee22f
 def subsetCatalog(np.ndarray[FLOAT_TYPE_t, ndim=2] catalog_list, double ra_c, double dec_c, double jd,
         double lat, double lon, double radius, double mag_limit):
     """ Make a subset of stars from the given star catalog around the given coordinates with a given radius.
-
+    
     Arguments:
         catalog_list: [ndarray] An array of (ra, dec, mag) pairs for stars (J2000, degrees).
         ra_c: [float] Centre of extraction RA (degrees).
@@ -135,15 +102,13 @@
         lon: [float] Observer longitude (deg).
         radius: [float] Extraction radius (degrees).
         mag_limit: [float] Limiting magnitude.
-<<<<<<< HEAD
-=======
-
->>>>>>> 908ee22f
+
     Return:
         filtered_indices, filtered_list: (ndarray, ndarray)
             - filtered_indices - Indices of catalog_list entries which satifly the filters.
             - filtered_list - catalog_list entires that satifly the filters.
         ...
+
     """
 
 
@@ -183,23 +148,6 @@
 
         # Add star to the list if it is within a given radius and has a certain brightness
         if (angularSeparation(ra, dec, ra_c, dec_c) <= radius) and (mag <= mag_limit):
-<<<<<<< HEAD
-
-            # Compute the local star elevation
-            _, elev = cyraDec2AltAz(radians(ra), radians(dec), jd, radians(lat), radians(lon))
-
-
-            # Only take stars above -20 degrees
-            if degrees(elev) > -20:
-
-                filtered_list[k,0] = ra
-                filtered_list[k,1] = dec
-                filtered_list[k,2] = mag
-
-                # Add index to the list of indices which passed the filter
-                filtered_indices[k] = i;
-
-=======
 
             # Compute the local star elevation
             _, elev = cyraDec2AltAz(radians(ra), radians(dec), jd, radians(lat), radians(lon))
@@ -215,7 +163,6 @@
                 # Add index to the list of indices which passed the filter
                 filtered_indices[k] = i;
 
->>>>>>> 908ee22f
                 # Increment filtered list counter
                 k += 1
 
@@ -229,7 +176,7 @@
 def matchStars(np.ndarray[FLOAT_TYPE_t, ndim=2] stars_list, np.ndarray[FLOAT_TYPE_t, ndim=1] cat_x_array, \
     np.ndarray[FLOAT_TYPE_t, ndim=1] cat_y_array, np.ndarray[INT_TYPE_t, ndim=1] cat_good_indices, \
     double max_radius):
-
+        
 
     cdef int i, j
     cdef unsigned int cat_idx
@@ -240,12 +187,12 @@
     # Get the lenghts of input arrays
     cdef int stars_len = stars_list.shape[0]
     cdef int cat_len = cat_good_indices.shape[0]
-
+    
     # List for matched indices
     cdef np.ndarray[FLOAT_TYPE_t, ndim=2] matched_indices = np.zeros(shape=(stars_list.shape[0], 3), \
         dtype=FLOAT_TYPE)
 
-
+    
     ### Match image and catalog stars ###
 
     # Go through all image stars
@@ -279,7 +226,7 @@
 
         # Take the best matched star if the distance was within the maximum radius
         if min_dist < max_radius:
-
+            
             # Add the matched indices to the output list
             matched_indices[k, 0] = i
             matched_indices[k, 1] = cat_match_indx
@@ -288,7 +235,7 @@
             k += 1
 
 
-
+    
     # Cut the output list to the number of matched stars
     matched_indices = matched_indices[:k]
 
@@ -299,7 +246,9 @@
 @cython.cdivision(True)
 cdef double cyjd2LST(double jd, double lon):
     """ Convert Julian date to apparent Local Sidereal Time. The times is apparent, not mean!
+
     Source: J. Meeus: Astronomical Algorithms
+
     Arguments:
         jd: [float] Decimal julian date, epoch J2000.0.
         lon: [float] Longitude of the observer in degrees.
@@ -327,10 +276,7 @@
     double dec):
     """ Corrects Right Ascension and Declination from one epoch to another, taking only precession into 
         account.
-<<<<<<< HEAD
-=======
-
->>>>>>> 908ee22f
+
         Implemented from: Jean Meeus - Astronomical Algorithms, 2nd edition, pages 134-135
     
     Arguments:
@@ -369,80 +315,28 @@
 
     # Calculate declination (apply a different equation if close to the pole, closer then 0.5 degrees)
     if (pi/2 - fabs(dec)) < radians(0.5):
-<<<<<<< HEAD
-        dec_corr = np.sign(dec)*acos(sqrt(A**2 + B**2))
-=======
         dec_corr = sign(dec)*acos(sqrt(A**2 + B**2))
->>>>>>> 908ee22f
     else:
         dec_corr = asin(C)
 
 
     return ra_corr, dec_corr
 
-<<<<<<< HEAD
-@cython.cdivision(True)
-def equatorialCoordPrecession_vect(double start_epoch, double final_epoch, np.ndarray[FLOAT_TYPE_t, ndim=1] ra,
-    np.ndarray[FLOAT_TYPE_t, ndim=1] dec):
-    """ Corrects Right Ascension and Declination from one epoch to another, taking only precession into 
-        account.
-        Implemented from: Jean Meeus - Astronomical Algorithms, 2nd edition, pages 134-135
-    
-    Arguments:
-        start_epoch: [float] Julian date of the starting epoch.
-        final_epoch: [float] Julian date of the final epoch.
-        ra: [float] Input right ascension (radians).
-        dec: [float] Input declination (radians).
-    
-    Return:
-        (ra, dec): [tuple of floats] Precessed equatorial coordinates (radians).
-    """
-
-    cdef double T, t, zeta, z, theta
-    cdef np.ndarray[FLOAT_TYPE_t, ndim=1] A, B, C, ra_corr, dec_corr
-    cdef np.ndarray[BOOL_TYPE_t, ndim=1] filter
-
-    T = (start_epoch - J2000_DAYS )/36525.0
-    t = (final_epoch - start_epoch)/36525.0
-
-    # Calculate correction parameters in degrees
-    zeta  = ((2306.2181 + 1.39656*T - 0.000139*T**2)*t + (0.30188 - 0.000344*T)*t**2 + 0.017998*t**3)/3600
-    z     = ((2306.2181 + 1.39656*T - 0.000139*T**2)*t + (1.09468 + 0.000066*T)*t**2 + 0.018203*t**3)/3600
-    theta = ((2004.3109 - 0.85330*T - 0.000217*T**2)*t - (0.42665 + 0.000217*T)*t**2 - 0.041833*t**3)/3600
-
-    # Convert parameters to radians
-    zeta  = radians(zeta)
-    z     = radians(z)
-    theta = radians(theta)
-
-    # Calculate the next set of parameters
-    A = np.cos(dec  )*np.sin(ra + zeta)
-    B = cos(theta)*np.cos(dec)*np.cos(ra + zeta) - sin(theta)*np.sin(dec)
-    C = sin(theta)*np.cos(dec)*np.cos(ra + zeta) + cos(theta)*np.sin(dec)
-
-    # Calculate right ascension
-    ra_corr = (np.arctan2(A, B) + z + 2*pi)%(2*pi)
-
-    # Calculate declination (apply a different equation if close to the pole, closer then 0.5 degrees)
-    dec_corr = np.arcsin(C)
-
-    filter = (pi/2 - np.abs(dec)) < radians(0.5)
-    dec_corr[filter] = np.sign(dec[filter])*np.arccos(np.sqrt(A[filter]**2 + B[filter]**2))
-
-    return ra_corr, dec_corr
-=======
->>>>>>> 908ee22f
 
 
 @cython.cdivision(True)
 cdef double refractionApparentToTrue(double elev):
     """ Correct the apparent elevation of a star for refraction to true elevation. The temperature and air
         pressure are assumed to be unknown. 
+
         Source: Explanatory Supplement to the Astronomical Almanac (1992), p. 144.
+
     Arguments:
         elev: [float] Apparent elevation (radians).
+
     Return:
         [float] True elevation (radians).
+
     """
 
     cdef double refraction
@@ -460,34 +354,7 @@
     return elev - refraction
 
 
-@cython.cdivision(True)
-cpdef np.ndarray[FLOAT_TYPE_t, ndim=1] refractionApparentToTrue_vect(np.ndarray[FLOAT_TYPE_t, ndim=1] elev):
-    """ Correct the apparent elevation of a star for refraction to true elevation. The temperature and air
-        pressure are assumed to be unknown. 
-        Source: Explanatory Supplement to the Astronomical Almanac (1992), p. 144.
-    Arguments:
-        elev: [float] Apparent elevation (radians).
-    Return:
-        [float] True elevation (radians).
-    """
-
-    cdef np.ndarray[FLOAT_TYPE_t, ndim=1] refraction
-    cdef np.ndarray[BOOL_TYPE_t, ndim=1] filter
-
-    # Don't apply refraction for elevation below -0.5 deg
-    filter = elev > radians(-0.5)
-
-<<<<<<< HEAD
-    # Refraction in radians
-    refraction = np.zeros_like(elev)
-    refraction[filter] = np.radians(1.0/(60*np.tan(np.radians(np.degrees(elev[filter]) + 7.31/(np.degrees(elev[filter]) + 4.4)))))
-
-    # Apply the refraction
-    return elev + refraction
-
-
-=======
->>>>>>> 908ee22f
+
 cpdef (double, double) eqRefractionApparentToTrue(double ra, double dec, double jd, double lat, double lon):
     """ Correct the equatorial coordinates for refraction. The correction is done from apparent to true
         coordinates.
@@ -498,10 +365,12 @@
         jd: [float] Julian date.
         lat: [float] latitude in radians.
         lon: [float] longitude in radians.
+
     Return:
         (ra, dec):
             - ra: [float] Refraction corrected (true) right ascension in radians.
             - dec: [float] Refraction corrected (true) declination in radians.
+
     """
 
     cdef double azim, alt
@@ -530,11 +399,15 @@
 cdef double refractionTrueToApparent(double elev):
     """ Correct the true elevation of a star for refraction to apparent elevation. The temperature and air
         pressure are assumed to be unknown. 
+
         Source: https://en.wikipedia.org/wiki/Atmospheric_refraction
+
     Arguments:
         elev: [float] Apparent elevation (radians).
+
     Return:
         [float] True elevation (radians).
+
     """
 
     cdef double refraction
@@ -547,31 +420,6 @@
 
     else:
         refraction = 0.0
-
-    # Apply the refraction
-    return elev + refraction
-
-
-@cython.cdivision(True)
-cpdef np.ndarray[FLOAT_TYPE_t, ndim=1] refractionTrueToApparent_vect(np.ndarray[FLOAT_TYPE_t, ndim=1] elev):
-    """ Correct the true elevation of a star for refraction to apparent elevation. The temperature and air
-        pressure are assumed to be unknown. 
-        Source: https://en.wikipedia.org/wiki/Atmospheric_refraction
-    Arguments:
-        elev: [float] Apparent elevation (radians).
-    Return:
-        [float] True elevation (radians).
-    """
-
-    cdef np.ndarray[FLOAT_TYPE_t, ndim=1] refraction
-    cdef np.ndarray[BOOL_TYPE_t, ndim=1] filter
-
-    # Don't apply refraction for elevation below -0.5 deg
-    filter = elev > radians(-0.5)
-
-    # Refraction in radians
-    refraction = np.zeros_like(elev)
-    refraction[filter] = np.radians(1.02/(60*np.tan(np.radians(np.degrees(elev[filter]) + 10.3/(np.degrees(elev[filter]) + 5.11)))))
 
     # Apply the refraction
     return elev + refraction
@@ -588,10 +436,12 @@
         jd: [float] Julian date.
         lat: [float] Latitude in radians.
         lon: [float] Longitude in radians.
+
     Return:
         (ra, dec):
             - ra: [float] Apparent right ascension in radians.
             - dec: [float] Apparent declination in radians.
+
     """
 
     cdef double azim, alt
@@ -613,7 +463,6 @@
 
 
     return (ra, dec)
-
 
 
 
@@ -621,20 +470,19 @@
 cpdef (double, double) cyraDec2AltAz(double ra, double dec, double jd, double lat, double lon):
     """ Convert right ascension and declination to azimuth (+East of due North) and altitude. Same epoch is
         assumed, no correction for refraction is done.
-<<<<<<< HEAD
-=======
-
->>>>>>> 908ee22f
+
     Arguments:
         ra: [float] Right ascension in radians.
         dec: [float] Declination in radians.
         jd: [float] Julian date.
         lat: [float] Latitude in radians.
         lon: [float] Longitude in radians.
+
     Return:
         (azim, elev): [tuple]
             azim: [float] Azimuth (+east of due north) in radians.
             elev: [float] Elevation above horizon in radians.
+
         """
 
     cdef double lst, ha, azim, sin_elev, elev
@@ -662,68 +510,31 @@
     return (azim, elev)
 
 
-@cython.cdivision(True)
-def cyraDec2AltAz_vect(np.ndarray[FLOAT_TYPE_t, ndim=1] ra, np.ndarray[FLOAT_TYPE_t, ndim=1] dec,
-                       double jd, double lat, double lon):
-    """ Convert right ascension and declination to azimuth (+East of due North) and altitude. Same epoch is
-        assumed, no correction for refraction is done.
-    Arguments:
-        ra: [float] Right ascension in radians.
-        dec: [float] Declination in radians.
-        jd: [float] Julian date.
-        lat: [float] Latitude in radians.
-        lon: [float] Longitude in radians.
-    Return:
-        (azim, elev): [tuple]
-            azim: [float] Azimuth (+east of due north) in radians.
-            elev: [float] Elevation above horizon in radians.
-        """
-
-    cdef double lst
-    cdef np.ndarray[FLOAT_TYPE_t, ndim=1] azim, elev, sin_elev, ha
-
-    # Calculate Local Sidereal Time
-    lst = radians(cyjd2LST(jd, degrees(lon)))
-
-    # Calculate the hour angle
-    ha = lst - ra
-
-    # Constrain the hour angle to [-pi, pi] range
-    ha = (ha + pi)%(2*pi) - pi
-
-    # Calculate the azimuth
-    azim = pi + np.arctan2(np.sin(ha), np.cos(ha)*sin(lat) - np.tan(dec)*cos(lat))
-
-    # Calculate the sine of elevation
-    sin_elev = sin(lat)*np.sin(dec) + cos(lat)*np.cos(dec)*np.cos(ha)
-
-    # Wrap the sine of elevation in the [-1, +1] range
-    sin_elev = (sin_elev + 1)%2 - 1
-
-    elev = np.arcsin(sin_elev)
-
-    return (azim, elev)
-
-
-cpdef (double, double) trueRaDec2ApparentAltAz(double ra, double dec, double jd, double lat, double lon, \
+
+cpdef (double, double) cyTrueRaDec2ApparentAltAz(double ra, double dec, double jd, double lat, double lon, \
     bool refraction=True):
     """ Convert the true right ascension and declination in J2000 to azimuth (+East of due North) and 
         altitude in the epoch of date. The correction for refraction is performed.
+
     Arguments:
         ra: [float] Right ascension in radians (J2000).
         dec: [float] Declination in radians (J2000).
         jd: [float] Julian date.
         lat: [float] Latitude in radians.
         lon: [float] Longitude in radians.
+
     Keyword arguments:
         refraction: [bool] Apply refraction correction. True by default.
+
     Return:
         (azim, elev): [tuple]
             azim: [float] Azimuth (+east of due north) in radians (epoch of date).
             elev: [float] Elevation above horizon in radians (epoch of date).
+
         """
 
     cdef double azim, elev
+
 
     # Precess RA/Dec to the epoch of date
     ra, dec = equatorialCoordPrecession(J2000_DAYS, jd, ra, dec)
@@ -740,13 +551,15 @@
 
 
 
-cpdef trueRaDec2ApparentAltAz_vect(np.ndarray[FLOAT_TYPE_t, ndim=1] ra, np.ndarray[FLOAT_TYPE_t, ndim=1] dec,
-    double jd, double lat, double lon, bool refraction=True):
+@cython.boundscheck(False)
+@cython.wraparound(False)
+def cyTrueRaDec2ApparentAltAz_vect(np.ndarray[FLOAT_TYPE_t, ndim=1] ra_arr, \
+    np.ndarray[FLOAT_TYPE_t, ndim=1] dec_arr, double jd, double lat, double lon, bool refraction=True):
     """ Convert the true right ascension and declination in J2000 to azimuth (+East of due North) and 
         altitude in the epoch of date. The correction for refraction is performed.
     Arguments:
-        ra: [float] Right ascension in radians (J2000).
-        dec: [float] Declination in radians (J2000).
+        ra: [ndarray] Right ascension in radians (J2000).
+        dec: [ndarray] Declination in radians (J2000).
         jd: [float] Julian date.
         lat: [float] Latitude in radians.
         lon: [float] Longitude in radians.
@@ -754,65 +567,29 @@
         refraction: [bool] Apply refraction correction. True by default.
     Return:
         (azim, elev): [tuple]
-            azim: [float] Azimuth (+east of due north) in radians (epoch of date).
-            elev: [float] Elevation above horizon in radians (epoch of date).
+            azim: [ndarray] Azimuth (+east of due north) in radians (epoch of date).
+            elev: [ndarray] Elevation above horizon in radians (epoch of date).
         """
 
-    cdef np.ndarray[FLOAT_TYPE_t, ndim=1] azim, elev
-
-    # Precess RA/Dec to the epoch of date
-    ra, dec = equatorialCoordPrecession_vect(J2000_DAYS, jd, ra, dec)
-
-    # Convert to alt/az
-    azim, elev = cyraDec2AltAz_vect(ra, dec, jd, lat, lon)
-
-    # Correct elevation for refraction
-    if refraction:
-        elev = refractionTrueToApparent_vect(elev)
-
-
-    return (azim, elev)
-
-
-
-
-cpdef (double, double) trueRaDec2ApparentAltAz(double ra, double dec, double jd, double lat, double lon, \
-    bool refraction=True):
-    """ Convert the true right ascension and declination in J2000 to azimuth (+East of due North) and 
-        altitude in the epoch of date. The correction for refraction is performed.
-
-    Arguments:
-        ra: [float] Right ascension in radians (J2000).
-        dec: [float] Declination in radians (J2000).
-        jd: [float] Julian date.
-        lat: [float] Latitude in radians.
-        lon: [float] Longitude in radians.
-
-    Keyword arguments:
-        refraction: [bool] Apply refraction correction. True by default.
-
-    Return:
-        (azim, elev): [tuple]
-            azim: [float] Azimuth (+east of due north) in radians (epoch of date).
-            elev: [float] Elevation above horizon in radians (epoch of date).
-
-        """
-
+    cdef int i
     cdef double azim, elev
-
-
-    # Precess RA/Dec to the epoch of date
-    ra, dec = equatorialCoordPrecession(J2000_DAYS, jd, ra, dec)
-
-    # Convert to alt/az
-    azim, elev = cyraDec2AltAz(ra, dec, jd, lat, lon)
-
-    # Correct elevation for refraction
-    if refraction:
-        elev = refractionTrueToApparent(elev)
-
-
-    return (azim, elev)
+    cdef np.ndarray[FLOAT_TYPE_t, ndim=1] azim_arr = np.zeros_like(ra_arr)
+    cdef np.ndarray[FLOAT_TYPE_t, ndim=1] elev_arr = np.zeros_like(ra_arr)
+
+
+    # Convert all entries
+    for i in range(len(ra_arr)):
+
+        # Compute alt/az
+        azim, elev = cyTrueRaDec2ApparentAltAz(ra_arr[i], dec_arr[i], jd, lat, lon, \
+            refraction=refraction)
+
+        # Assign alt/az to array
+        azim_arr[i] = azim
+        elev_arr[i] = elev
+
+
+    return (azim_arr, elev_arr)
 
 
 
@@ -821,12 +598,14 @@
 cpdef (double, double) cyaltAz2RADec(double azim, double elev, double jd, double lat, double lon):
     """ Convert azimuth and altitude in a given time and position on Earth to right ascension and 
         declination. 
+
     Arguments:
         azim: [float] Azimuth (+east of due north) in radians.
         elev: [float] Elevation above horizon in radians.
         jd: [float] Julian date.
         lat: [float] Latitude of the observer in radians.
         lon: [float] Longitde of the observer in radians.
+
     Return:
         (RA, dec): [tuple]
             RA: [float] Right ascension (radians).
@@ -838,10 +617,10 @@
 
     # Calculate Local Sidereal Time
     lst = radians(cyjd2LST(jd, degrees(lon)))
-
+    
     # Calculate hour angle
     ha = atan2(-sin(azim), tan(elev)*cos(lat) - cos(azim)*sin(lat))
-
+    
     # Calculate right ascension
     ra = (lst - ha + 2*pi)%(2*pi)
 
@@ -851,57 +630,22 @@
     return (ra, dec)
 
 
-@cython.boundscheck(False)
-@cython.wraparound(False)
-@cython.cdivision(True)
-def cyaltAz2RADec_vect(np.ndarray[FLOAT_TYPE_t, ndim=1] azim, np.ndarray[FLOAT_TYPE_t, ndim=1] elev, double jd,
-    double lat, double lon):
-    """ Convert azimuth and altitude in a given time and position on Earth to right ascension and 
-        declination. 
-    Arguments:
-        azim: [float] Azimuth (+east of due north) in radians.
-        elev: [float] Elevation above horizon in radians.
-        jd: [float] Julian date.
-        lat: [float] Latitude of the observer in radians.
-        lon: [float] Longitde of the observer in radians.
-    Return:
-        (RA, dec): [tuple]
-            RA: [float] Right ascension (radians).
-            dec: [float] Declination (radians).
-    """
-
-
-
-    cdef double lst
-    cdef np.ndarray[FLOAT_TYPE_t, ndim=1] ha, ra, dec
-
-    # Calculate Local Sidereal Time
-    lst = radians(cyjd2LST(jd, degrees(lon)))
-
-    # Calculate hour angle
-    ha = np.arctan2(-np.sin(azim), np.tan(elev)*cos(lat) - np.cos(azim)*sin(lat))
-
-    # Calculate right ascension
-    ra = (lst - ha + 2*pi)%(2*pi)
-
-    # Calculate declination
-    dec = np.arcsin(sin(lat)*np.sin(elev) + cos(lat)*np.cos(elev)*np.cos(azim))
-
-    return (ra, dec)
-
-
-cpdef (double, double) apparentAltAz2TrueRADec(double azim, double elev, double jd, double lat, double lon, \
+
+cpdef (double, double) cyApparentAltAz2TrueRADec(double azim, double elev, double jd, double lat, double lon, \
     bool refraction=True):
     """ Convert the apparent azimuth and altitude in the epoch of date to true (refraction corrected) right 
         ascension and declination in J2000.
+
     Arguments:
         azim: [float] Azimuth (+East of due North) in radians (epoch of date).
         elev: [float] Elevation above horizon in radians (epoch of date).
         jd: [float] Julian date.
         lat: [float] Latitude of the observer in radians.
         lon: [float] Longitde of the observer in radians.
+
     Keyword arguments:
         refraction: [bool] Apply refraction correction. True by default.
+
     Return:
         (ra, dec): [tuple]
             ra: [float] Right ascension (radians, J2000).
@@ -926,80 +670,43 @@
     return (ra, dec)
 
 
-
-def apparentAltAz2TrueRADec_vect(np.ndarray[FLOAT_TYPE_t, ndim=1] azim, np.ndarray[FLOAT_TYPE_t, ndim=1] elev,
+@cython.boundscheck(False)
+@cython.wraparound(False)
+def cyApparentAltAz2TrueRADec_vect(np.ndarray[FLOAT_TYPE_t, ndim=1] azim_arr, np.ndarray[FLOAT_TYPE_t, ndim=1] elev_arr,
     double jd, double lat, double lon, bool refraction=True):
     """ Convert the apparent azimuth and altitude in the epoch of date to true (refraction corrected) right 
         ascension and declination in J2000.
     Arguments:
-        azim: [float] Azimuth (+East of due North) in radians (epoch of date).
-        elev: [float] Elevation above horizon in radians (epoch of date).
+        azim_arr: [float] Azimuth (+East of due North) in radians (epoch of date).
+        elev_arr: [float] Elevation above horizon in radians (epoch of date).
         jd: [float] Julian date.
         lat: [float] Latitude of the observer in radians.
         lon: [float] Longitde of the observer in radians.
     Keyword arguments:
         refraction: [bool] Apply refraction correction. True by default.
     Return:
-        (ra, dec): [tuple]
+        (ra_arr, dec_arr): [tuple]
             ra: [float] Right ascension (radians, J2000).
             dec: [float] Declination (radians, J2000).
     """
-    cdef np.ndarray[FLOAT_TYPE_t, ndim=1] ra, dec
-
-
-    # Correct elevation for refraction
-    if refraction:
-        elev = refractionApparentToTrue_vect(elev)
-
-    # Convert to RA/Dec (true, epoch of date)
-    ra, dec = cyaltAz2RADec_vect(azim, elev, jd, lat, lon)
-
-    # Precess RA/Dec to J2000
-    ra, dec = equatorialCoordPrecession_vect(jd, J2000_DAYS, ra, dec)
-
-
-    return (ra, dec)
-
-
-cpdef (double, double) apparentAltAz2TrueRADec(double azim, double elev, double jd, double lat, double lon, \
-    bool refraction=True):
-    """ Convert the apparent azimuth and altitude in the epoch of date to true (refraction corrected) right 
-        ascension and declination in J2000.
-
-    Arguments:
-        azim: [float] Azimuth (+East of due North) in radians (epoch of date).
-        elev: [float] Elevation above horizon in radians (epoch of date).
-        jd: [float] Julian date.
-        lat: [float] Latitude of the observer in radians.
-        lon: [float] Longitde of the observer in radians.
-
-    Keyword arguments:
-        refraction: [bool] Apply refraction correction. True by default.
-
-    Return:
-        (ra, dec): [tuple]
-            ra: [float] Right ascension (radians, J2000).
-            dec: [float] Declination (radians, J2000).
-    """
-
-
+
+    cdef int i
     cdef double ra, dec
-
-
-    # Correct elevation for refraction
-    if refraction:
-        elev = refractionApparentToTrue(elev)
-
-    # Convert to RA/Dec (true, epoch of date)
-    ra, dec = cyaltAz2RADec(azim, elev, jd, lat, lon)
-
-    # Precess RA/Dec to J2000
-    ra, dec = equatorialCoordPrecession(jd, J2000_DAYS, ra, dec)
-
-
-    return (ra, dec)
-
-
+    cdef np.ndarray[FLOAT_TYPE_t, ndim=1] ra_arr = np.zeros_like(azim_arr)
+    cdef np.ndarray[FLOAT_TYPE_t, ndim=1] dec_arr = np.zeros_like(azim_arr)
+
+
+    for i in range(len(azim_arr)):
+
+        # Compute RA/Dec
+        ra, dec = cyApparentAltAz2TrueRADec(azim_arr[i], elev_arr[0], jd, lat, lon, \
+            refraction=refraction)
+
+        ra_arr[i] = ra
+        dec_arr[i] = dec
+
+    
+    return (ra_arr, dec_arr)
 
 
 @cython.boundscheck(False)
@@ -1010,12 +717,8 @@
     double y_res, double h0, double ra_ref, double dec_ref, double pos_angle_ref, double pix_scale, \
     np.ndarray[FLOAT_TYPE_t, ndim=1] x_poly_rev, np.ndarray[FLOAT_TYPE_t, ndim=1] y_poly_rev, \
     str dist_type, bool refraction=True, bool equal_aspect=False, bool force_distortion_centre=False):
-<<<<<<< HEAD
-    """ Convert RA, Dec to distorion corrected image coordinates.
-=======
     """ Convert RA, Dec to distorion corrected image coordinates. 
 
->>>>>>> 908ee22f
     Arguments:
         RA_data: [ndarray] Array of right ascensions (degrees).
         dec_data: [ndarray] Array of declinations (degrees).
@@ -1032,21 +735,14 @@
         x_poly_rev: [ndarray float] Distortion polynomial in X direction for reverse mapping.
         y_poly_rev: [ndarray float] Distortion polynomail in Y direction for reverse mapping.
         dist_type: [str] Distortion type. Can be: poly3+radial, radial3, radial4, or radial5.
-<<<<<<< HEAD
-
-=======
         
->>>>>>> 908ee22f
     Keyword arguments:
         refraction: [bool] Apply refraction correction. True by default.
         equal_aspect: [bool] Force the X/Y aspect ratio to be equal. Used only for radial distortion. \
             False by default.
         force_distortion_centre: [bool] Force the distortion centre to the image centre. False by default.
 
-<<<<<<< HEAD
-=======
-    
->>>>>>> 908ee22f
+    
     Return:
         (x, y): [tuple of ndarrays] Image X and Y coordinates.
     """
@@ -1065,7 +761,7 @@
     cdef double cl = cos(radians(lat))
 
 
-    # Compute the current RA of the FOV centre by adding the difference in between the current and the
+    # Compute the current RA of the FOV centre by adding the difference in between the current and the 
     #   reference hour angle
     ra_centre = radians((ra_ref + cyjd2LST(jd, 0) - h0 + 360)%360)
     dec_centre = radians(dec_ref)
@@ -1123,7 +819,7 @@
 
 
         # Compute the distance from the FOV centre to the sky coordinate
-        radius = radians(angularSeparation(degrees(ra), degrees(dec), degrees(ra_centre),
+        radius = radians(angularSeparation(degrees(ra), degrees(dec), degrees(ra_centre), \
             degrees(dec_centre)))
 
         # Compute theta - the direction angle between the FOV centre, sky coordinate, and the image vertical
@@ -1212,7 +908,6 @@
             # Compute distortion offsets
             dx = (x - x0)*r_scale
             dy = (y - y0)*r_scale/(1.0 + xy)
-<<<<<<< HEAD
 
 
 
@@ -1220,15 +915,6 @@
         x_img = x - dx
         y_img = y - dy
 
-=======
-
-
-
-        # Add the distortion
-        x_img = x - dx
-        y_img = y - dy
-
->>>>>>> 908ee22f
 
         # Calculate X image coordinates
         x_array[i] = x_img + x_res/2.0
@@ -1266,24 +952,16 @@
         x_poly_fwd: [ndarray] 1D numpy array of 12 elements containing forward X axis polynomial parameters.
         y_poly_fwd: [ndarray] 1D numpy array of 12 elements containing forward Y axis polynomial parameters.
         dist_type: [str] Distortion type. Can be: poly3+radial, radial3, radial4, or radial5.
-<<<<<<< HEAD
-
-=======
         
->>>>>>> 908ee22f
     Keyword arguments:
         refraction: [bool] Apply refraction correction. True by default.
         equal_aspect: [bool] Force the X/Y aspect ratio to be equal. Used only for radial distortion. \
             False by default.
         force_distortion_centre: [bool] Force the distortion centre to the image centre. False by default.
-<<<<<<< HEAD
-
-=======
-    
->>>>>>> 908ee22f
+    
     Return:
         (ra_data, dec_data): [tuple of ndarrays]
-
+            
             ra_data: [ndarray] Right ascension of each point (deg).
             dec_data: [ndarray] Declination of each point (deg).
             magnitude_data: [ndarray] Array of meteor's lightcurve apparent magnitudes.
@@ -1442,11 +1120,7 @@
         # Radius from FOV centre to sky coordinate
         radius = radians(sqrt(x_corr**2 + y_corr**2))
 
-<<<<<<< HEAD
-        # Compute theta - the direction angle between the FOV centre, sky coordinate, and the north
-=======
         # Compute theta - the direction angle between the FOV centre, sky coordinate, and the north 
->>>>>>> 908ee22f
         #   celestial pole
         theta = (pi/2 - radians(pos_angle_ref) + atan2(y_corr, x_corr))%(2*pi)
 
@@ -1491,106 +1165,4 @@
         dec_data[i] = dec
 
 
-    return ra_data, dec_data
-
-
-# @cython.boundscheck(False)
-# @cython.cdivision(True)
-# def generateRaDecGrid(double ra_d, double dec_d, double jd, double lat, double lon, double x_res, \
-#     double y_res, double h0, double ra_ref, double dec_ref, double pos_angle_ref, double pix_scale, \
-#     double fov_radius, np.ndarray[FLOAT_TYPE_t, ndim=1] x_poly_fwd, np.ndarray[FLOAT_TYPE_t, ndim=1] y_poly_fwd, \
-#     np.ndarray[FLOAT_TYPE_t, ndim=1] x_poly_rev, np.ndarray[FLOAT_TYPE_t, ndim=1] y_poly_rev, \
-#     str dist_type, bool refraction=True, bool equal_aspect=False):
-#
-#     cdef np.ndarray[FLOAT_TYPE_t, ndim=1] RA_c, dec_c
-#     RA_c, dec_c = cyXYToRADec(np.array([jd]),
-#                               np.array(x_res/2, dtype=np.float64), np.array(y_res/2, dtype=np.float64),
-#                               lat, lon, x_res, y_res, h0, ra_d, dec_d, pos_angle_ref, pix_scale, x_poly_fwd,
-#                               y_poly_fwd, dist_type, refraction=refraction,
-#                               equal_aspect=equal_aspect)
-#
-#
-#     # Compute FOV centre alt/az
-#     cdef double azim_centre, alt_centre
-#     azim_centre, alt_centre = cyraDec2AltAz(RA_c[0], dec_c[0], jd, lat, lon)
-#
-#     # Determine gridline frequency (double the gridlines if the number is < 4eN)
-#     cdef double grid_freq = 10**np.floor(np.log10(fov_radius))
-#     if 10**(np.log10(fov_radius) - np.floor(np.log10(fov_radius))) < 4:
-#         grid_freq /= 2
-#
-#     # Set a maximum grid frequency of 15 deg
-#     if grid_freq > 15:
-#         grid_freq = 15
-#
-#     # Grid plot density
-#     cdef double plot_dens = grid_freq/100
-#
-#     # Compute the range of declinations to consider
-#     cdef double dec_min = dec_d - fov_radius/2
-#     if dec_min < -90:
-#         dec_min = -90
-#
-#     cdef double dec_max = dec_d + fov_radius/2
-#     if dec_max > 90:
-#         dec_max = 90
-#
-#     cdef np.ndarray[FLOAT_TYPE_t, ndim=1] ra_grid_arr = np.arange(0, 360, grid_freq)
-#     cdef np.ndarray[FLOAT_TYPE_t, ndim=1]dec_grid_arr = np.arange(-90, 90, grid_freq)
-#
-#     # Filter out the dec grid for min/max declination
-#     dec_grid_arr = dec_grid_arr[(dec_grid_arr >= dec_min) & (dec_grid_arr <= dec_max)]
-#
-#     cdef list x = []
-#     cdef list y = []
-#     cdef list cuts = []
-#
-#     cdef np.ndarray[FLOAT_TYPE_t, ndim=1] ra_grid_plot
-#     cdef np.ndarray[FLOAT_TYPE_t, ndim=1] dec_grid_plot
-#     cdef np.ndarray[FLOAT_TYPE_t, ndim=1] az_grid_plot
-#     cdef np.ndarray[FLOAT_TYPE_t, ndim=1] alt_grid_plot
-#     cdef np.ndarray[BOOL_TYPE_t, ndim=1] filter_arr
-#
-#     cdef list ra_grid_plot_list
-#     cdef list dec_grid_plot_list
-#
-#     cdef np.ndarray[INT_TYPE_t, ndim=2] gap_indices
-#
-#
-#     # Plot the celestial parallel grid (circles)
-#     for dec_grid in dec_grid_arr:
-#
-#         ra_grid_plot = np.arange(0, 360, plot_dens)
-#         dec_grid_plot = np.zeros_like(ra_grid_plot) + dec_grid
-#
-#         # Compute alt/az
-#         az_grid_plot, alt_grid_plot = cyraDec2AltAz_vect(ra_grid_plot, dec_grid_plot, jd, lat, lon)
-#
-#         # Filter out points below the horizon  and outside the FOV
-#         filter_arr = (alt_grid_plot > 0) & (angularSeparation_fv(alt_centre,
-#                                                                 azim_centre,
-#                                                                 alt_grid_plot,
-#                                                                 az_grid_plot) < fov_radius)
-#         ra_grid_plot = ra_grid_plot[filter_arr]
-#         dec_grid_plot = dec_grid_plot[filter_arr]
-#
-#         # Find gaps in continuity and break up plotting individual lines
-#         gap_indices = np.argwhere(np.abs(ra_grid_plot[1:] - ra_grid_plot[:-1]) > fov_radius)
-#         if len(gap_indices):
-#
-#             ra_grid_plot_list = []
-#             dec_grid_plot_list = []
-#
-#             # Separate gridlines with large gaps
-#             prev_gap_indx = 0
-#             for entry in gap_indices:
-#                 gap_indx = entry[0]
-#
-#                 ra_grid_plot_list.append(ra_grid_plot[prev_gap_indx:gap_indx + 1])
-#                 dec_grid_plot_list.append(dec_grid_plot[prev_gap_indx:gap_indx + 1])
-#
-#                 prev_gap_indx = gap_indx
-#
-#             # Add the last segment
-#             ra_grid_plot_list.append(ra_grid_plot[prev_gap_indx + 1:-1])
-#             dec_grid_plot_list.append(dec_grid_plot[prev_gap_indx + 1:-1])+    return ra_data, dec_data