#!/bin/bash

# This software is part of the Linux port of RMS
# Copyright (C) 2023  Ed Harman
# 
# This program is free software: you can redistribute it and/or modify
# it under the terms of the GNU General Public License as published by
# the Free Software Foundation, either version 3 of the License, or
# (at your option) any later version.
# 
# This program is distributed in the hope that it will be useful,
# but WITHOUT ANY WARRANTY; without even the implied warranty of
# MERCHANTABILITY or FITNESS FOR A PARTICULAR PURPOSE.  See the
# GNU General Public License for more details.
# 
# You should have received a copy of the GNU General Public License
# along with this program.  If not, see <http://www.gnu.org/licenses/>.

#
# Version 1.6 bug fixes -
# fixed this script failing when run under cron
# changed behaviour to allow for consistent run-line parsing irrespective of how a capture was initiated
# be it autostart, desktop icon or this script itself
#
# Version 1.5 fixed bugs introduced by version 1.4 changes.
#
# Version 1.5 fixed untested issue introduced by 1.4
#
# Version 1.4 fixed path issue in Run/Pid list variables
#
# Version 1.3 moved codebase into RMS/Scripts/MultiCamLinux
#
# Version 1.2 numerous fixes -
# added support for a delayed start
# fixed bug  parsing the running processes, used when called with an argument
# Version 1.1
# Changes: Fixed a bug whereby the list of running RMS processes was incorrect when the script was called with 
# an argument and the script was invoked by cron (i.e. root)
#
# read the  PID's of all RMS processes into an array and then read the number of running stations into 
# array RunList so that after killing the instances we can then update RMS and then restart the stations.
# Default behaviour if called with no arguments, - capture all the running RMS processes, kill them, update RMS, then start 
# all that are configured within directory ~/source/Stations -


UserDisp=($(w -h | awk '/xdm/ {print $1,$2}')) # grab the RMS username and current display number
RunList=( $( ps -ef|grep -E -w -o '\/bin\/bash .*\/source\/RMS\/Scripts\/MultiCamLinux\/StartCapture.sh\ [[:alnum:]]{6}'| awk '{print $NF}' | sort -u )) # create an array of the running station names

<<<<<<< HEAD
PidList=( $(ps -ef|awk '/\/bin\/bash .*\/source\/RMS\/Scripts\/MultiCamLinux\/StartCapture.sh/ {print $2}') ) 	# create an array of the running RMS processes
=======
PidList=( $(ps -ef|awk '/~\/source\/RMS\/Scripts\/MultiCamLinux\/StartCapture.sh/ {print $2}') ) 	# create an array of the running RMS processes
>>>>>>> 2e1dfe10

        for Pid in "${PidList[@]}"
                do
		kill $Pid
                done

# This script when run as a crontab entry runs under root's account so we need to set some variables to allow the 
# script to launch apps onto the users desktop -which it doesn't own. We also use this to build the full paths to any
# files since jobs running under cron don't inherit normal users ENV variables
# Note: this may well break if the distro used doesn't use xdm or if the user e.g. connects via xrdp....

export XAUTHORITY=/home/${UserDisp[0]}/.Xauthority
export DISPLAY=${UserDisp[1]}


if [[  -z "$1" ]] 					# called with no args
then
echo " ....Will restart all configured stations post-update"
unset RunList
	for Dir in /home/${UserDisp[0]}/source/Stations/*
		do
			if [[  "${Dir##*/}" != "Scripts" ]]
			then
			RunList+=(${Dir##*/}) 		# build an array of the configured stations
			fi
		done
                /home/${UserDisp[0]}/source/RMS/Scripts/RMS_Update.sh >/dev/null
		sleep 10
		for Station in "${RunList[@]}"		# restart all that are configured
        	do
		# get the runline from this stations Desktop link
		Delay=$(grep Exec ~/Desktop/${Station}_StartCap.desktop| sed 's/Exec=\(.*\).*\"$/\1/g'|awk '{print $(NF)}')
		if [[ "$Delay" != "$Station" ]]
		then
			sleep 5
			lxterminal --title=${Station} -e "/home/${UserDisp[0]}/source/RMS/Scripts/MultiCamLinux/StartCapture.sh ${Station} $Delay"  &
			else
			sleep 5
			lxterminal --title=${Station} -e "/home/${UserDisp[0]}/source/RMS/Scripts/MultiCamLinux/StartCapture.sh ${Station}"  &
		fi
	 	done
else

# If called with any argument then all running RMS processes are killed and RMS updated
# however only those only those stations that were actually running when called are restarted
# and not all the stations that are configured. 
# Handy if say out of 3 stations, one is not running due to a camera issue



	/home/${UserDisp[0]}/source/RMS/Scripts/RMS_Update.sh >/dev/null 
	sleep 10
	for Station in "${RunList[@]}"
		do
			sleep 5
                        lxterminal --title=${Station} -e "/home/${UserDisp[0]}/source/RMS/Scripts/MultiCamLinux/StartCapture.sh ${Station} $Delay"  &
		done
fi
<|MERGE_RESOLUTION|>--- conflicted
+++ resolved
@@ -46,11 +46,9 @@
 UserDisp=($(w -h | awk '/xdm/ {print $1,$2}')) # grab the RMS username and current display number
 RunList=( $( ps -ef|grep -E -w -o '\/bin\/bash .*\/source\/RMS\/Scripts\/MultiCamLinux\/StartCapture.sh\ [[:alnum:]]{6}'| awk '{print $NF}' | sort -u )) # create an array of the running station names
 
-<<<<<<< HEAD
+
 PidList=( $(ps -ef|awk '/\/bin\/bash .*\/source\/RMS\/Scripts\/MultiCamLinux\/StartCapture.sh/ {print $2}') ) 	# create an array of the running RMS processes
-=======
-PidList=( $(ps -ef|awk '/~\/source\/RMS\/Scripts\/MultiCamLinux\/StartCapture.sh/ {print $2}') ) 	# create an array of the running RMS processes
->>>>>>> 2e1dfe10
+
 
         for Pid in "${PidList[@]}"
                 do
