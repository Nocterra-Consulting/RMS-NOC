""" Controls CMS-compatible IP camera 
    This module can read and control the IMX291 Cameras and possibly other IMX cameras
    that comply with the dvrip protocol and can be controlled from CMS.

    Note: if you're using Python 2 then only the GetHostname and reboot parameters are 
    supported. This is a limitation of the camera control library
<<<<<<< HEAD

    usage 1: 
    Python -m Utils.CameraControl command {opts}
    call with -h to get a list of supported commands

    Usage 2:
    >>> import Utils.CameraControl as cc
    >>> cc.CameraControl(ip_address,command, [opts]) 
    >>> cc.CameraControlV2(config, command, [opts])

    Parameters:
    ipaddress: string ip address in dotted form eg 1.2.3.4
    config: RMS config object
    command: the command you want to execute. 
    opts: field and value to use when calling SetParam
=======

    Parameters:
    command - the command you want to execute. 
    opts - field and value to use when calling SetParam
>>>>>>> e1aa9ce2

    example
    python -m Utils.CameraControl GetCameraParams
    python -m Utils.CameraControl GetEncodeParams
    will return JSON showing you the contents of the Camera Params block and Video Encoding blocks 

    You can set these values using SetParam eg

    set the AE Reference to 100
    python -m Utils.CameraControl SetParam Camera ElecLevel 100

    Set the Gain to 70
    python -m Utils.CameraControl SetParam Camera GainParam Gain 70

    Set the minimum exposure time to 40ms
    python -m Utils.CameraControl SetParam Camera ExposureParam LeastTime 40000

    Note that some fields have subfields as shown in the last example

    Network parameters:
    ==================
    You can retrieve the current network settings using GetNetConfig

    You can also set the IP Address, netmask and gateway using SetParam
        eg SetParam Network HostIP 1.2.3.4
    You can turn DHCP on and off using SetParam Network EnableDHCP 1 or 0

    Note that turning on DHCP will cause the camera to lose connection
    and you will need to scan your network or check your router to find out
    what its address has changed to. 

"""

import sys
import os
import Utils.CameraControl27 as cc27

import ipaddress as ip
import binascii
import socket
import argparse
import json
import pprint
import re
import RMS.ConfigReader as cr
from time import sleep

# if not present, force update of the submodule

if sys.version_info.major > 2:
    import git
    import importlib  #used to import python-dvr as it has a dash in the name
    try:
        dvr = importlib.import_module("python-dvr.dvrip")
    except:
        print("updating python-dvr")
        rmsloc,_= os.path.split(os.path.realpath(__file__))
        rmsrepo=git.Repo(rmsloc)
        for sm in rmsrepo.submodules:
            sm.update(init=True, force=True)
        try:
            dvr = importlib.import_module("python-dvr.dvrip")
        except:
            print('unable to update python-dvr - can\'t continue')
            exit()


def rebootCamera(cam):
    """Reboot the Camera

    Args:
        cam : The camera
    """
    print('rebooting, please wait....')
    cam.reboot()
    retry = 0
    while retry < 5:
        sleep(5) # wait while camera starts
        if cam.login():
            break
        retry += 1
    if retry < 5: 
        print('reboot successful')
    else:
        print('camera nonresponsive, please wait 30s and reconnect')


def strIPtoHex(ip):
    a = binascii.hexlify(socket.inet_aton(ip)).decode().upper()
    addr='0x'+''.join([a[x:x+2] for x in range(0,len(a),2)][::-1])
    return addr


def iptoString(s):
    """Convert an IP address in hex network order to a human readable string 

    Args:
        s (string): the encoded IP address eg '0x0A01A8C0' 

    Returns:
        string: human readable IP in host order eg '192.169.1.10'
    """
    a=s[2:]
    addr='0x'+''.join([a[x:x+2] for x in range(0,len(a),2)][::-1])
    ipaddr=ip.IPv4Address(int(addr,16))
    return ipaddr


def saveToFile(nc,dh,cs,vs):
    """Save the camera config to JSON files 

    Args:
        nc : network config
        dh : dhcp config
        cs : camera config
        vs : video encoding config
    """
    if not os.path.exists('./camerasettings/'):
        os.makedirs('./camerasettings/')
    with open('./camerasettings/net1.json','w') as f:
        json.dump(nc,f)
    with open('./camerasettings/net2.json','w') as f:
        json.dump(dh,f)
    with open('./camerasettings/cam.json','w') as f:
        json.dump(cs,f)
    with open('./camerasettings/vid.json','w') as f:
        json.dump(vs,f)
    print('Settings saved to ./camerasettings/')


def loadFromFile():
    """Load the camera config from JSON files saved earlier

    """
    if not os.path.exists('./camerasettings/'):
        print('Settings files not found in ./camerasettings/')
        return 
    print('Loading settings....')
    with open('./camerasettings/net1.json','r') as f:
        nc = json.load(f)
    with open('./camerasettings/net2.json','r') as f:
        dh = json.load(f)
    with open('./camerasettings/cam.json','r') as f:
        cs = json.load(f)
    with open('./camerasettings/vid.json','r') as f:
        vs = json.load(f)
    print('Loaded')
    return nc, dh, cs, vs 


def getNetworkParams(cam, showit=True):
    """ retrieve or display the camera network settings

    Args:
        cam : canera object
        showit (bool, optional): whether to show the info or just return it. Defaults to True 

    Returns:
        json block containing the config
    """
    nc=cam.get_info("NetWork.NetCommon")
    dh=cam.get_info("NetWork.NetDHCP")

    if showit is True:
        print('IP Address  : ', iptoString(nc['HostIP']))
        print('---------')
        pprint.pprint(nc)
        print('---------')
        pprint.pprint(dh)
    return nc, dh


def getEncodeParams(cam, showit=True):
    """ Read the Encode section of the camera config

    Args:
        cam - the camera 
        saveit (bool, optional): whether we're being called so the data can be saved. Defaults to True.

    Returns:
        json block containing the config
    """
    vidinfo = cam.get_info("Simplify.Encode")
    if showit is True:
        pprint.pprint(vidinfo)
    return vidinfo


def getCameraParams(cam, showit=True):
    """ display or retrueve the Camera section of the camera config

    Args:
        cam - the camera 
        saveit (bool, optional): whether we're being called so the data can be saved. Defaults to True.

    Returns:
        json block containing the config
    """
    caminfo = cam.get_info("Camera")
    p1 = caminfo['Param'][0]
    p2 = caminfo['ParamEx'][0]
    if showit is True:
        pprint.pprint(p1)
        pprint.pprint(p2)
    return caminfo


def setEncodeParam(cam, opts):
    """ Set a parameter in the Encode section of the camera config
        Note: a different approach has to be taken here than for camera params
        as its not possible to set individual parameters without crashing the camera
    Args:
        cam - the camera 
        opts - array of fields, subfields and the value to set
    """
    intflds=['FPS','BitRate','GOP','Quality']

    params = cam.get_info("Simplify.Encode")
    fld=opts[1]
    if fld == 'Video':
        subfld=opts[2]
        val = opts[3]
        if subfld=='Compression' and val !='H.264' and val != 'H.265':
            print('Compression must be H.264 or H.265')
            return 
        if subfld=='Resolution' and val !='720P' and val != '1080P' and val !='3M':
            print('Resolution must be 720P, 1080P or 3M')
            return 
        if subfld=='BitRateControl' and val !='CBR' and val !='VBR':
            print('BitRateControl must be VBR or CBR')
            return
        if subfld in intflds:
            val = int(val)
        params[0]['MainFormat']['Video'][subfld] = val
    else:
        val = opts[2]
        if val!=0 and val!=1:
            print('AudioEnable and VideoEnable must be 1 or 0')
            return 
        subfld=''
        params[0]['MainFormat'][fld]=val
    cam.set_info("Simplify.Encode", params)
    print('Set {} {} to {}'.format(fld, subfld, val))
    print('Camera Reboot required to take effect')


def setNetworkParam(cam, opts):
    """ Set a parameter in the Network section of the camera config

    Args:
        cam - the camera 
        opts - array of fields, subfields and the value to set
    """
    # top level field name
    fld=opts[1]
    # these fields are stored in the ParamEx.[0] block
    if fld == 'HostIP':
        val = opts[2]
        hexval = strIPtoHex(val)
        cam.set_info("NetWork.NetCommon.HostIP", hexval)

    elif fld == 'GateWay':
        val = opts[2]
        hexval = strIPtoHex(val)
        cam.set_info("NetWork.NetCommon.GateWay", hexval)

    elif fld == 'Submask':
        val = opts[2]
        hexval = strIPtoHex(val)
        cam.set_info("NetWork.NetCommon.Submask", hexval)

    elif fld == 'EnableDHCP':
        val = int(opts[2])
        if val == 1:
            cam.set_info("NetWork.NetDHCP.[0].Enable", 1)
        else:
            cam.set_info("NetWork.NetDHCP.[0].Enable", 0)
        dh = cam.get_info("NetWork.NetDHCP.[0]")
        print(dh)

    else:
        print('Options for SetParam Network are: HostIP, GateWay, Submask')
        print('followed by an ipaddress in xxx.xxx.xxx.xxx format')
        print('or EnableDHCP followed by 1 or 0')



def setCameraParam(cam, opts):
    """ Set a parameter in the Camera section of the camera config
        Individual parameters can be set and the change will take effect immediately 
    Args:
        cam - the camera 
        opts - array of fields, subfields and the value to set
    """
    # these fields are stored as integers. Others are Hex strings
    intfields=['AeSensitivity','Day_nfLevel','DncThr','ElecLevel',
        'IRCUTMode','IrcutSwap','Night_nfLevel', 'Level','AutoGain','Gain']
    styleFlds='typedefault','type1','type2'
    # top level field name
    fld=opts[1]
    # these fields are stored in the ParamEx.[0] block
    if fld == 'Style':
        val = opts[2]
        if val not in styleFlds:
            print('style must be one of ', styleFlds)
            return
        cam.set_info("Camera.ParamEx.[0]",{fld:val})
        print('Set Camera.ParamEx.[0].{} to {}'.format(fld, val))
    elif fld == 'BroadTrends': 
        subfld=opts[2]
        val = int(opts[3])
        fldToSet='Camera.ParamEx.[0].'+fld
        cam.set_info(fldToSet,{subfld:val})
        print('Set {} to {}'.format(fldToSet, val))
                
    # Exposuretime and gainparam have subfields
    elif fld == 'ExposureParam' or fld == 'GainParam':
        subfld=opts[2]
        val = int(opts[3])
        if subfld not in intfields:
            # the two non-int fields in ExposureParam are the exposure times. 
            # These are stored in microsconds converted ito hex strings.
            if val < 100 or val > 80000: 
                print('Exposure must be between 100 and 80000 microsecs')
                return
            val ="0x%8.8X" % (int(val))
        fldToSet='Camera.Param.[0].'+fld
        cam.set_info(fldToSet,{subfld:val})
        print('Set {} to {}'.format(fldToSet, val))
    else:
        # other fields do not have subfields
        val = int(opts[2])
        if fld not in intfields:
            val ="0x%8.8X" % val
        cam.set_info("Camera.Param.[0]",{fld:val})
        print('Set Camera.Param.[0].{} to {}'.format(fld, val))


def setParameter(cam, opts):
    """ Set a parameter in various sections of the camera config

    Args:
        cam - the camera 
        opts - array of fields, subfields and the value to set
    """
    if len(opts) < 3:
        print('Not enough parameters, need at least block, field, value')
    if opts[0] == 'Camera':
        setCameraParam(cam, opts)
    elif opts[0] == 'Encode':
        setEncodeParam(cam, opts)
    elif opts[0] == 'Network':
        setNetworkParam(cam, opts)
    else:
        print('Setting not currently supported for', opts)


def dvripCall(cam, cmd, opts):
    """ retrieve or display the camera network settings

    Args:
        cam  - the camera
        cmd  - the command to execute
        opts - optional list of parameters to be passed to SetParam
    """
    if cmd == 'GetHostname':
        nc,_=getNetworkParams(cam, False)
        print(nc['HostName'])

    elif cmd == 'GetNetConfig':
        getNetworkParams(cam, True)

    elif cmd == 'reboot':
        rebootCamera(cam)

    elif cmd == 'GetCameraParams':
        getCameraParams(cam, True)
    
    elif cmd == 'GetEncodeParams':
        getEncodeParams(cam, True)

    elif cmd == 'GetSettings':
        getNetworkParams(cam, True)
        getCameraParams(cam, True)
        getEncodeParams(cam, True)

    elif cmd =='SaveSettings':
        nc, dh = getNetworkParams(cam, False)
        cs = getCameraParams(cam, False)
        vs = getEncodeParams(cam, False)
        saveToFile(nc, dh, cs, vs)

    elif cmd == 'LoadSettings':
        nc, dh, cs, vs = loadFromFile()
        cam.set_info("NetWork.NetCommon", nc)
        cam.set_info("NetWork.NetDHCP", dh)
        cam.set_info("Camera",cs)
        cam.set_info("Simplify.Encode", vs)
        rebootCamera(cam)

    elif cmd == 'SetParam':
        setParameter(cam, opts)

    else:
        print('System Info')
        ugi=cam.get_upgrade_info()
        print(ugi['Hardware'])


def CameraControl(camera_ip, cmd, opts=''):
    """CameraControl - main entry point to the module

    Args:
        camera_ip (string): IPAddress of camera in dotted form eg 192.168.1.10
        cmd (string): Command to be executed
        opts (array of strings): Optional array of field, subfield and value for the SetParam command
    """
    # Process the IP camera control command
    cam = dvr.DVRIPCam(camera_ip, "admin", "")
    if cam.login():
        try:
            dvripCall(cam, cmd, opts)
        except:
            print('error executing command - probably not supported')
    else:
        print("Failure. Could not connect.")
    cam.close()


def dvripCommand(config, cmd, opts=''):
    if str(config.deviceID).isdigit():
        print('Error: this utility only works with IP cameras')
        exit(1)
    # extract IP from config file
    camera_ip = re.findall(r"[0-9]+(?:\.[0-9]+){3}", config.deviceID)[0]

    CameraControl(camera_ip, cmd, opts)

<<<<<<< HEAD

def CameraControlV2(config, cmd, opts=''):

    if sys.version_info.major < 3:
        cc27.onvifCommand(config, cmd)
    else:
        dvripCommand(config, cmd, opts)

=======
>>>>>>> e1aa9ce2

if __name__ == '__main__':
    """Main function
    Args:
        command - the command you want to execute
        opts - optional list of fields and a value to pass to SetParam
    """

    # list of supported commands
    if sys.version_info.major < 3:
        cmd_list = ['reboot', 'GetHostname', 'GetDeviceInformation']
        opthelp=''
    else:
        cmd_list = ['reboot', 'GetHostname', 'GetSettings','GetDeviceInformation','GetNetConfig',
            'GetCameraParams','GetEncodeParams','SetParam','SaveSettings', 'LoadSettings']
        opthelp='optional parameters for SetParam for example Camera ElecLevel 70 \n' \
            'will set the AE Ref to 70.\n To see possibilities, execute GetSettings first'
<<<<<<< HEAD
    usage = 'Available commands are\n' + str(cmd_list) + '\n' + opthelp

    parser = argparse.ArgumentParser(description='Controls CMS-Compatible IP camera', 
        usage=usage)
=======

    parser = argparse.ArgumentParser(description='Controls CMS-Compatible IP camera')
>>>>>>> e1aa9ce2
    parser.add_argument('command', metavar='command', type=str, nargs=1, help=' | '.join(cmd_list))
    parser.add_argument('options', metavar='opts', type=str, nargs='*', help=opthelp)
    args = parser.parse_args()
    cmd = args.command[0]
    if args.options is not None:
        opts = args.options
    else:
        opts=''
        
    if cmd not in cmd_list:
        print('Error: command "{}" not supported'.format(cmd))
        exit(1)

    config = cr.parse('.config')

<<<<<<< HEAD
    CameraControlV2(config, cmd, opts)
=======
    if sys.version_info.major < 3:
        cc27.onvifCommand(config, cmd)
    else:
        dvripCommand(config, cmd, opts)
>>>>>>> e1aa9ce2
    

"""Known Field mappings
These are available in Guides/imx2910config-maps.md

To set these values pass split at the dot if there is one, then call SetParam 
eg 
  SetParam ExposureParam Level 0
  SetParam DayNightColor 0
Decimals will be converted to hex strings if necesssary. 
"""<|MERGE_RESOLUTION|>--- conflicted
+++ resolved
@@ -4,7 +4,6 @@
 
     Note: if you're using Python 2 then only the GetHostname and reboot parameters are 
     supported. This is a limitation of the camera control library
-<<<<<<< HEAD
 
     usage 1: 
     Python -m Utils.CameraControl command {opts}
@@ -20,12 +19,6 @@
     config: RMS config object
     command: the command you want to execute. 
     opts: field and value to use when calling SetParam
-=======
-
-    Parameters:
-    command - the command you want to execute. 
-    opts - field and value to use when calling SetParam
->>>>>>> e1aa9ce2
 
     example
     python -m Utils.CameraControl GetCameraParams
@@ -464,7 +457,6 @@
 
     CameraControl(camera_ip, cmd, opts)
 
-<<<<<<< HEAD
 
 def CameraControlV2(config, cmd, opts=''):
 
@@ -473,8 +465,6 @@
     else:
         dvripCommand(config, cmd, opts)
 
-=======
->>>>>>> e1aa9ce2
 
 if __name__ == '__main__':
     """Main function
@@ -492,15 +482,11 @@
             'GetCameraParams','GetEncodeParams','SetParam','SaveSettings', 'LoadSettings']
         opthelp='optional parameters for SetParam for example Camera ElecLevel 70 \n' \
             'will set the AE Ref to 70.\n To see possibilities, execute GetSettings first'
-<<<<<<< HEAD
+
     usage = 'Available commands are\n' + str(cmd_list) + '\n' + opthelp
 
     parser = argparse.ArgumentParser(description='Controls CMS-Compatible IP camera', 
         usage=usage)
-=======
-
-    parser = argparse.ArgumentParser(description='Controls CMS-Compatible IP camera')
->>>>>>> e1aa9ce2
     parser.add_argument('command', metavar='command', type=str, nargs=1, help=' | '.join(cmd_list))
     parser.add_argument('options', metavar='opts', type=str, nargs='*', help=opthelp)
     args = parser.parse_args()
@@ -516,14 +502,7 @@
 
     config = cr.parse('.config')
 
-<<<<<<< HEAD
     CameraControlV2(config, cmd, opts)
-=======
-    if sys.version_info.major < 3:
-        cc27.onvifCommand(config, cmd)
-    else:
-        dvripCommand(config, cmd, opts)
->>>>>>> e1aa9ce2
     
 
 """Known Field mappings
