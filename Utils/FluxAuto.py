--- conflicted
+++ resolved
@@ -311,17 +311,9 @@
         return excluded_stations
 
 
-<<<<<<< HEAD
-#@profile
-def fluxAutoRun(config, data_path, ref_dt, days_prev=2, days_next=1, metadata_dir=None, output_dir=None, 
-    csv_dir=None, index_dir=None, generate_website=False, website_plot_url=None, shower_code=None, \
-    cpu_cores=1, excluded_stations_file="excluded_stations.txt"):
-=======
-
 def fluxAutoRun(config, data_path, ref_dt, days_prev=2, days_next=1, all_prev_year_limit=3, \
     metadata_dir=None, output_dir=None, csv_dir=None, index_dir=None, generate_website=False, 
     website_plot_url=None, shower_code=None, cpu_cores=1, excluded_stations_file="excluded_stations.txt"):
->>>>>>> 5196cdfb
     """ Given the reference time, automatically identify active showers and produce the flux graphs and
         CSV files.
 
