""" Compute single-station meteor shower flux. """

import argparse
import collections
import datetime
import json
import os
import sys

import astropy.table
import astropy.units
import astropy.coordinates
import ephem
import matplotlib.dates as mdates
import matplotlib.pyplot as plt
import numpy as np
import scipy.stats


from RMS.Astrometry.ApplyAstrometry import (
    getFOVSelectionRadius,
    raDecToXYPP,
    xyToRaDecPP,
)
from RMS.Astrometry.ApplyRecalibrate import applyRecalibrate, loadRecalibratedPlatepar, recalibrateSelectedFF
from RMS.Astrometry.Conversions import J2000_JD, areaGeoPolygon, date2JD, datetime2JD, jd2Date, raDec2AltAz
from RMS.ExtractStars import extractStarsAndSave
from RMS.Formats import FFfile, Platepar, StarCatalog
from RMS.Formats.CALSTARS import readCALSTARS
import RMS.Formats.CALSTARS as CALSTARS
from RMS.Formats.FTPdetectinfo import findFTPdetectinfoFile, readFTPdetectinfo
from RMS.Formats.Showers import FluxShowers
from RMS.Math import angularSeparation, pointInsideConvexPolygonSphere
from RMS.Routines.FOVArea import fovArea, xyHt2Geo
from RMS.Routines.MaskImage import MaskStructure, getMaskFile
from RMS.Routines.SolarLongitude import jd2SolLonSteyaert, solLon2jdSteyaert, unwrapSol

from Utils.ShowerAssociation import heightModel, showerAssociation



# CONSTANTS

FIXED_BINS_NAME = "flux_fixed_bins"

FLUX_TIME_INTERVALS_JSON = "flux_time_intervals.json"

#


class FluxConfig(object):
    def __init__(self):
        """Container for flux calculations."""

        # How many points to use to evaluate the FOV on seach side of the image. Normalized to the longest
        #   side.
        self.side_points = 20

        # Minimum height (km).
        self.ht_min = 60

        # Maximum height (km).
        self.ht_max = 130

        # Height sampling delta (km).
        self.dht = 2

        # Limit of meteor's elevation above horizon (deg). 25 degrees by default.
        self.elev_limit = 20

        # Minimum radiant elevation in the time bin (deg). 25 degreees by default
        self.rad_elev_limit = 15

        # Radiant elevation correction exponent
        # See: Molau & Barentsen (2013) - Meteoroid stream flux densities and the zenith exponent
        self.gamma = 1.5

        # Minimum distance of the end of the meteor to the radiant (deg)
        self.rad_dist_min = 15

        # Subdivide the time bin into the given number of subbins
        self.sub_time_bins = 2

        # Minimum number of meteors in the time bin
        self.meteors_min = 3


class FluxMeasurements(object):
    def __init__(self, shower_code, mass_index, population_index, gamma, shower_velocity, shower_height, \
        star_fwhm, mean_ang_vel, mean_sensitivity, mean_range, raw_col_area, ci):
        """ Container for flux measurements. """

        self.shower_code = shower_code
        self.mass_index = mass_index
        self.population_index = population_index
        self.gamma = gamma
        self.shower_velocity = shower_velocity
        self.shower_height = shower_height
        self.star_fwhm = star_fwhm
        self.mean_ang_vel = mean_ang_vel
        self.mean_sensitivity = mean_sensitivity
        self.mean_range = mean_range
        self.raw_col_area = raw_col_area
        self.ci = ci


        ### ECSV parameters ###

        self.format_version = 1.0
        self.format_date = "2022-02-24"
        self.format_version_str = "{:.3f} ({:s})".format(self.format_version, self.format_date)

        ### ###

        # Init the data arrays
        self.resetDataArrays()


    def resetDataArrays(self):

        # Init data arrays
        self.sol_lon_data = []
        self.times_data = []
        self.meteors_data = []
        self.rad_elev_data = []
        self.rad_dist_data = []
        self.ang_vel_data = []
        self.total_corrections_data = []
        self.eff_col_area_data = []
        self.time_bin_data = []
        self.stellar_lm_data = []
        self.meteor_lm_data = []
        self.flux_meteor_lm_data = []
        self.flux_6_5_lm_data = []
        self.flux_6_5_lm_ci_lower_data = []
        self.flux_6_5_lm_ci_upper_data = []


    def addEntry(self, sol_lon, times, meteors, rad_elev, rad_dist, ang_vel, total_corrections, \
        eff_col_area, time_bin, stellar_lm, meteor_lm, flux_meteor_lm, flux_6_5_lm, flux_6_5_lm_ci_lower, \
        flux_6_5_lm_ci_upper):
        """ Add entry to the flux data. """


        self.sol_lon_data.append(sol_lon)
        self.times_data.append(times)
        self.meteors_data.append(meteors)
        self.rad_elev_data.append(rad_elev)
        self.rad_dist_data.append(rad_dist)
        self.ang_vel_data.append(ang_vel)
        self.total_corrections_data.append(total_corrections)
        self.eff_col_area_data.append(eff_col_area)
        self.time_bin_data.append(time_bin)
        self.stellar_lm_data.append(stellar_lm)
        self.meteor_lm_data.append(meteor_lm)
        self.flux_meteor_lm_data.append(flux_meteor_lm)
        self.flux_6_5_lm_data.append(flux_6_5_lm)
        self.flux_6_5_lm_ci_lower_data.append(flux_6_5_lm_ci_lower)
        self.flux_6_5_lm_ci_upper_data.append(flux_6_5_lm_ci_upper)


    def saveECSV(self, ecsv_file_path):
        """ Save the ECSV file with flux data. """

        # Initialize empty table
        flux_table = astropy.table.QTable()

        ### Initialize metadata ###

        flux_table.meta['description'] = "Global Meteor Network flux measurements"
        flux_table.meta['version'] = self.format_version_str
        flux_table.meta['shower'] = str(self.shower_code)
        flux_table.meta['mass_index'] = self.mass_index
        flux_table.meta['population_index'] = self.population_index
        flux_table.meta['gamma'] = self.gamma
        flux_table.meta['shower_velocity'] = astropy.units.Quantity(self.shower_velocity, \
            unit=astropy.units.km/astropy.units.s)
        flux_table.meta['shower_height'] = astropy.units.Quantity(self.shower_height, unit=astropy.units.km)
        flux_table.meta['star_fwhm'] = astropy.units.Quantity(self.star_fwhm, unit=astropy.units.pix)
        flux_table.meta['mean_ang_vel'] = astropy.units.Quantity(self.mean_ang_vel, \
            unit=astropy.units.deg/astropy.units.s)
        flux_table.meta['mean_sensitivity'] = self.mean_sensitivity
        flux_table.meta['mean_range'] = astropy.units.Quantity(self.mean_range, unit=astropy.units.km)
        flux_table.meta['raw_col_area'] = astropy.units.Quantity(self.raw_col_area, unit=astropy.units.km**2)
        flux_table.meta['confidence_interval'] = self.ci

        ### ###

        ### Initialize columns ###

        formats = {}

        # Solar longitude (deg)
        sol_lon_col = astropy.coordinates.Angle(self.sol_lon_data, unit=astropy.units.deg)
        sol_lon_col.info.description = "Solar longitude of bin edges"
        flux_table['sol'] = sol_lon_col
        formats['sol'] = "%.8f"

        # Time (UTC)
        time_col = astropy.time.Time(self.times_data, format='datetime')
        time_col.info.description = "UTC time of bin edges"
        flux_table['time'] = time_col

        # Meteors
        num_meteors_col = astropy.units.Quantity(self.meteors_data)
        num_meteors_col.info.description = "Numer of meteors in the bin"
        flux_table['meteors'] = num_meteors_col
        formats['meteors'] = "%d"

        # Radiant elevation
        rad_elev_col = astropy.coordinates.Angle(self.rad_elev_data, unit=astropy.units.deg)
        rad_elev_col.info.description = "Radiant elevation"
        flux_table['rad_elev'] = rad_elev_col
        formats['rad_elev'] = "%.3f"

        # Radiant distance
        rad_dist_col = astropy.coordinates.Angle(self.rad_dist_data, unit=astropy.units.deg)
        rad_dist_col.info.description = "Radiant distance from the FOV center"
        flux_table['rad_dist'] = rad_dist_col
        formats['rad_dist'] = "%.3f"

        # Angular velocity
        ang_vel_col = astropy.units.Quantity(self.ang_vel_data, unit=astropy.units.deg/astropy.units.s)
        ang_vel_col.info.description = "Angular velocity at the FOV center"
        flux_table['ang_vel'] = ang_vel_col
        formats['ang_vel'] = "%.3f"

        # Total corrections
        total_corrections_col = astropy.units.Quantity(self.total_corrections_data)
        total_corrections_col.info.description = "Total correction applied to the raw collecting area"
        flux_table['total_corrections'] = total_corrections_col
        formats['total_corrections'] = "%.4f"

        # Corrected effective collection area to +6.5M (km^2)
        eff_col_area_col = astropy.units.Quantity(self.eff_col_area_data, unit=astropy.units.km**2)
        eff_col_area_col.info.description = "Effective collecting area corrected to +6.5M meteor magnitude"
        flux_table['eff_col_area'] = eff_col_area_col
        formats['eff_col_area'] = "%.2f"

        # Time bin (hours)
        time_bin_col = astropy.units.Quantity(self.time_bin_data, unit=astropy.units.h)
        time_bin_col.info.description = "Bin duration"
        flux_table['time_bin'] = time_bin_col
        formats['time_bin'] = "%.6f"

        # Stellar LM
        stellar_lm_col = astropy.units.Quantity(self.stellar_lm_data, unit=astropy.units.mag)
        stellar_lm_col.info.description = "Stellar limiting magnitude"
        flux_table['stellar_lm'] = stellar_lm_col
        formats['stellar_lm'] = "%.3f"

        # Meteor LM (mag)
        meteor_lm_col = astropy.units.Quantity(self.meteor_lm_data, unit=astropy.units.mag)
        meteor_lm_col.info.description = "Meteor limiting magnitude at the FOV center"
        flux_table['meteor_lm'] = meteor_lm_col
        formats['meteor_lm'] = "%.3f"

        # Flux at meteor magnitude
        flux_meteor_lm_col = astropy.units.Quantity(self.flux_meteor_lm_data, \
            unit=1.0/((1000*astropy.units.km**2)*astropy.units.h))
        flux_meteor_lm_col.info.description = "Flux at the meteor LM"
        flux_table['flux_meteor_lm'] = flux_meteor_lm_col
        formats['flux_meteor_lm'] = "%.3f"

        # Flux at +6.5M
        flux_6_5_lm_col = astropy.units.Quantity(self.flux_6_5_lm_data, \
            unit=1.0/((1000*astropy.units.km**2)*astropy.units.h))
        flux_6_5_lm_col.info.description = "Flux at +6.5M"
        flux_table['flux_6_5_lm'] = flux_6_5_lm_col
        formats['flux_6_5_lm'] = "%.3f"

        # Flux at +6.5M, lower confidence interval limit
        flux_6_5_lm_ci_lower_col = astropy.units.Quantity(self.flux_6_5_lm_ci_lower_data, \
            unit=1.0/((1000*astropy.units.km**2)*astropy.units.h))
        flux_6_5_lm_ci_lower_col.info.description = "Flux at +6.5M, lower confidence interval limit"
        flux_table['flux_6_5_lm_ci_lower'] = flux_6_5_lm_ci_lower_col
        formats['flux_6_5_lm_ci_lower'] = "%.3f"

        # Flux at +6.5M, upper confidence interval limit
        flux_6_5_lm_ci_upper_col = astropy.units.Quantity(self.flux_6_5_lm_ci_upper_data, \
            unit=1.0/((1000*astropy.units.km**2)*astropy.units.h))
        flux_6_5_lm_ci_upper_col.info.description = "Flux at +6.5M, upper confidence interval limit"
        flux_table['flux_6_5_lm_ci_upper'] = flux_6_5_lm_ci_upper_col
        formats['flux_6_5_lm_ci_upper'] = "%.3f"

        ### ###


        # Save the ECSV file to disk
        flux_table.write(ecsv_file_path, format='ascii.ecsv', delimiter=',', overwrite=True, formats=formats)


    def loadECSV(self, ecsv_file_path):

        # Load the ECSV data
        flux_table =  astropy.table.QTable.read(ecsv_file_path, delimiter=',', format='ascii.ecsv', \
            guess=False)

        return flux_table



def calculatePopulationIndex(mass_index):
    """ Compute the population index given the mass index. """

    return 10**((mass_index - 1)/2.5)


def generateColAreaJSONFileName(station_code, side_points, ht_min, ht_max, dht, elev_limit):
    """Generate a file name for the collection area JSON file."""

    file_name = "flux_col_areas_{:s}_sp-{:d}_htmin-{:.1f}_htmax-{:.1f}_dht-{:.1f}_elemin-{:.1f}.json".format(
        station_code, side_points, ht_min, ht_max, dht, elev_limit
    )

    return file_name


def saveRawCollectionAreas(dir_path, file_name, col_areas_ht):
    """Save the raw collection area calculations so they don't have to be regenerated every time."""

    file_path = os.path.join(dir_path, file_name)

    with open(file_path, 'w') as f:

        # Convert tuple keys (x_mid, y_mid) to str keys
        col_areas_ht_strkeys = {}
        for key in col_areas_ht:
            col_areas_ht_strkeys[key] = {}

            for tuple_key in col_areas_ht[key]:

                str_key = "{:.2f}, {:.2f}".format(*tuple_key)

                col_areas_ht_strkeys[key][str_key] = col_areas_ht[key][tuple_key]

        # Add an explanation what each entry means
        col_areas_ht_strkeys[-1] = {
            "height (m)": {
                "x (px), y (px) of pixel block": [
                    "area (m^2)",
                    "azimuth +E of due N (deg)",
                    "elevation (deg)",
                    "sensitivity",
                    "range (m)",
                ]
            }
        }

        # Convert collection areas to JSON
        out_str = json.dumps(col_areas_ht_strkeys, indent=4, sort_keys=True)

        # Save to disk
        f.write(out_str)


def loadRawCollectionAreas(dir_path, file_name):
    """Read raw collection areas from disk. """

    file_path = os.path.join(dir_path, file_name)

    # Load the JSON file
    with open(file_path) as f:
        data = " ".join(f.readlines())

        col_areas_ht_strkeys = json.loads(data)

        # Convert tuple keys (x_mid, y_mid) to str keys
        col_areas_ht = collections.OrderedDict()
        for key in col_areas_ht_strkeys:

            # Skip heights below 0 (the info key)
            if float(key) < 0:
                continue

            col_areas_ht[float(key)] = collections.OrderedDict()

            for str_key in col_areas_ht_strkeys[key]:

                # Convert the string "x_mid, y_mid" to tuple of floats (x_mid, y_mid)
                tuple_key = tuple(map(float, str_key.split(", ")))

                col_areas_ht[float(key)][tuple_key] = col_areas_ht_strkeys[key][str_key]

    return col_areas_ht




def saveTimeInvervals(config, dir_path, time_intervals):
    """ Save observing time intervals as determined by the cloud detector. 
    
    Arguments:
        config: [Config]
        dir_path: [str] Data directory
        time_intervals: [list] A list of observing time intervals in the (dt_beg, dt_end) format.

    Return:
        None

    """


    def _jsonFormatter(o):

        # Convert datetimes to string
        if isinstance(o, datetime.datetime):
            return o.strftime("%Y-%m-%dT%H:%M:%S.%f")


    time_inverval_dict = {}
    time_inverval_dict["time_intervals"] = time_intervals
    time_inverval_dict["stationID"] = config.stationID

    # Convert time intervals to a JSON string
    time_interval_json = json.dumps(time_inverval_dict, default=_jsonFormatter, indent=4, sort_keys=True)

    with open(os.path.join(dir_path, FLUX_TIME_INTERVALS_JSON), 'w') as f:
        f.write(time_interval_json)



def loadTimeInvervals(config, dir_path):
    """ Load observing time intervals as determined by the cloud detector. 
    
    Arguments:
        config: [Config]
        dir_path: [str] Data directory

    Return:
        time_intervals: [list] A list of observing time intervals in the (dt_beg, dt_end) format.

    """

    json_file_path = os.path.join(dir_path, FLUX_TIME_INTERVALS_JSON)

    if os.path.isfile(json_file_path):

        with open(json_file_path) as f:

            time_interval_json = " ".join(f.readlines())

            # Load time intervals back in
            dt_json = json.loads(time_interval_json)

            # Check that the station ID is correct
            if str(dt_json['stationID']) == str(config.stationID):

                dt_list = []
                for entry in dt_json["time_intervals"]:
                    dt_range = []
                    for dt in entry:
                        dt_range.append(datetime.datetime.strptime(dt, "%Y-%m-%dT%H:%M:%S.%f"))
                    dt_list.append(dt_range)


                return dt_list


    # If the file is not found or the station ID does not match, return nothing
    return None



def calculateFixedBins(all_time_intervals, dir_list, shower, bin_duration=5):
    """
    Function to calculate the bins that any amount of stations over any number of years for one shower
    can be put into.

    Arguments:
        all_time_intervals: [list] A list of observing time intervals in the (dt_beg, dt_end) format.
        dir_list: [list] List of directories to check for existing flux fixed bin files.
        shower: [Shower object]

    Keyword arguments:
        bin_duration: [float] Bin duration in minutes (this is only an approximation since the bins are
            fixed to solar longitude)

    Return:
        [tuple] sol_bins, bin_datetime_dict
            - sol_bins: [ndarray] array of solar longitudes corresponding to each of the bins
            - bin_datetime_dict: [list] Each element contains a list of two elements: datetime_range, bin_datetime
                - datetime_range: [tuple] beg_time, end_time
                    - beg_time: [datetime] starting time of the bins
                    - end_time: [datetime] ending time of the last bin
                - bin_datetime: [list] list of datetime for each bin start and end time. The first element
                    is beg_time and the last element is end_time
    """

    # calculate bins for summary calculations
    if not all_time_intervals:
        return np.array([]), []

    # Compute the bin duration in solar longitudes
    sol_delta = 2*np.pi/60/24/365.24219*bin_duration

    # Convert begin and end of all time intervals into solar longitudes
    sol_beg = np.array([jd2SolLonSteyaert(datetime2JD(beg)) for beg, _ in all_time_intervals])
    sol_end = np.array([jd2SolLonSteyaert(datetime2JD(end)) for _, end in all_time_intervals])

    # Even if the solar longitude wrapped around 0/360, make sure that you know what the smallest sol are
    # The assumption here is that the interval is never longer than 180 deg sol
    if ((np.max(sol_beg) - np.min(sol_beg)) > np.pi) or ((np.max(sol_end) - np.min(sol_end)) > np.pi):
        start_idx = np.argmin(np.where(sol_beg > np.pi, sol_beg, 2*np.pi))
        end_idx = np.argmax(np.where(sol_end <= np.pi, sol_beg, 0))

    else:
        start_idx = np.argmin(sol_beg)
        end_idx = np.argmax(sol_end)

    min_sol = sol_beg[start_idx]
    max_sol = sol_end[end_idx] if sol_beg[start_idx] < sol_end[end_idx] else sol_end[end_idx] + 2*np.pi
    sol_bins = np.arange(min_sol, max_sol, sol_delta)
    sol_bins = np.append(sol_bins, sol_bins[-1] + sol_delta)  # all events should be within the bins

    # Make sure that fixed bins fit with already existing bins saved
    existing_sol = []
    dirs_with_found_files = []
    for dir_name in dir_list:
        loaded_sol = []
        for file_name in sorted(os.listdir(dir_name)):

            # Take precomputed time bins for the right shower and mass index
            if checkFluxFixedBinsName(file_name, shower.name, shower.mass_index):

                loaded_sol.append(loadForcedBinFluxData(dir_name, file_name)[0])
                dirs_with_found_files.append(dir_name)

        if loaded_sol:
            existing_sol.append(loaded_sol)
        # does not check to make sure that none of the intervals during a single night overlap. User must
        # make sure of this

    ## calculating sol_bins
    if existing_sol:
        # select a starting_sol to transform sol_bins to so that it matched what already exists
        
        if len(existing_sol) == 1:
            starting_sol = existing_sol[0][0]

        else:
            # if there's more than one array of sol values, make sure they all agree with each other and
            # take the first
            failed = False
            comparison_sol = existing_sol[0][0]
            for loaded_sol_list, dir_name in zip(existing_sol[1:], dirs_with_found_files[1:]):

                # Take the first of the list and assume the others agree with it
                sol = loaded_sol_list[0]
                min_len = min(len(comparison_sol), len(sol), 5)
                
                a, b = (
                    (comparison_sol[:min_len], sol[:min_len])
                    if comparison_sol[0] > sol[0]
                    else (sol[:min_len], comparison_sol[:min_len])
                )

                epsilon = 1e-7
                goal = sol_delta/2
                
                val = (np.median(a - b if a[0] - b[0] < np.pi else b + 2*np.pi - a) + goal)%sol_delta

                if np.abs(goal - val) > epsilon:
                    print(
                        "!!! {:s} CSV in {:s} and {:s} don't match solar longitude values".format( \
                            FIXED_BINS_NAME, dirs_with_found_files[0], dir_name)
                    )
                    print('\tSolar longitude difference:', np.abs(goal - val))
                    failed = True

            if failed:
                print()
                raise Exception(
                    "Flux bin solar longitudes didn't match. To fix this, at least one of the"
                    " {:s} CSV files must be deleted.".format(FIXED_BINS_NAME)
                )
            # filter only sol values that are inside the solar longitude
            starting_sol = comparison_sol

        # adjust bins to fit existing bins
        length = min(len(starting_sol), len(sol_bins))
        sol_bins += np.mean(starting_sol[:length] - sol_bins[:length])%sol_delta

        # make sure that sol_bins satisfies the range even with the fit
        sol_bins = np.append(sol_bins[0] - sol_delta, sol_bins)  # assume that it doesn't wrap around

    ## calculating datetime corresponding to sol_bins for each year
    bin_datetime_dict = []
    bin_datetime = []
    for sol in sol_bins:
        curr_time = all_time_intervals[start_idx][0] + datetime.timedelta(
            minutes=(sol - sol_bins[0])/(2*np.pi)*365.24219*24*60
        )
        bin_datetime.append(jd2Date(solLon2jdSteyaert(curr_time.year, curr_time.month, sol), dt_obj=True))
    bin_datetime_dict.append([(bin_datetime[0], bin_datetime[-1]), bin_datetime])

    for start_time, _ in all_time_intervals:
        if all(
            [
                year_start > start_time or start_time > year_end
                for (year_start, year_end), _ in bin_datetime_dict
            ]
        ):
            delta_years = int(
                np.floor(
                    (start_time - all_time_intervals[start_idx][0]).total_seconds()/(365.24219*24*60*60)
                )
            )
            bin_datetime = [
                jd2Date(solLon2jdSteyaert(dt.year + delta_years, dt.month, sol), dt_obj=True)
                for sol, dt in zip(sol_bins, bin_datetime_dict[0][1])
            ]
            bin_datetime_dict.append([(bin_datetime[0], bin_datetime[-1]), bin_datetime])

    return sol_bins, bin_datetime_dict



def generateFluxPlotName(station_code, shower_code, mass_index, sol_beg, sol_end):
    """ Generate a file name for the fixed bins flux file. """

    return "flux_{:s}_{:s}_s={:.2f}_sol={:.6f}-{:.6f}.png".format(station_code, shower_code, \
        mass_index, np.degrees(sol_beg), np.degrees(sol_end))



def generateFluxFixedBinsName(station_code, shower_code, mass_index, sol_beg, sol_end):
    """ Generate a file name for the fixed bins flux file. """

    return FIXED_BINS_NAME + "_{:s}_{:s}_s={:.2f}_sol={:.6f}-{:.6f}.csv".format(station_code, shower_code, \
        mass_index, np.degrees(sol_beg), np.degrees(sol_end))


def checkFluxFixedBinsName(file_name, shower_code, mass_index):

    shower_string = "_{:s}_s={:.2f}".format(shower_code, mass_index)

    if file_name.startswith(FIXED_BINS_NAME) and (shower_string in file_name):
        return True
    else:
        return False


def saveForcedBinFluxData(dir_path, file_name, sol_list, meteor_n_list, area_list, time_list, meteor_lm_list):
    """Save solar longitude and other parameters in a solar longitude range.

    Arguments:
        sol_list: [list] Solar longitude bin edges (length is one more than other lists) in radians.
            It is assumed that this value does not wrap around.
    """

    # TO DO:
    # Add to header:
    #   shower
    #   station code 
    #   lat/lon/elev
    #   used mass and population indices
    #   star FWHM

    file_path = os.path.join(dir_path, file_name)

    with open(file_path, 'w') as f:

        # TO DO:
        # Add entires
        #   Stellar LM
        #   raw collection area
        #   corrections before scaling with mass index
        #   radiant elevation
        #   radiant distance

        f.write('# Solar longitude (deg), Meteors, Corrected collection area to +6.5M (km^2), Time (hours), Meteor LM (mag)\n')


        for sol, meteors, area, time, lm in zip(sol_list, meteor_n_list, area_list, time_list, meteor_lm_list):

            lm_str = "None"
            if lm is not None:
                lm_str = "{:.3f}".format(lm)

            f.write("{:.8f}, {:d}, {:.6f}, {:.6f}, {:s}\n".format(np.degrees(sol), meteors, area/1e6, time, \
                lm_str))


        # sol_list has one more element than meteor_list
        f.write("{:.8f},,,,".format(np.degrees(sol_list[-1])))



def loadForcedBinFluxData(dir_path, filename):
    """Load solar longitude, number of meteors, collecting area and time values for fixed bins

    Return:
        [tuple] sol, meteor_list, area_list, time_list, meteor_lm_list
            - sol: [ndarray] Array of solar longitude bin edges (length is one more than other arrays)
            - meteor_list: [ndarray] Number of meteors in bin
            - area_list: [ndarray] Effective collecting area corresponding to bin
            - time_list: [ndarray] Duration of bin (in hours)
            - meteor_lm_list: [ndarray] Meteor limiting magnitude corresponding to bin
    """

    file_path = os.path.join(dir_path, filename)

    data = np.genfromtxt(file_path, delimiter=',', encoding=None, skip_header=1)

    sol = np.radians(data[:, 0])
    meteor_list = data[:-1, 1]
    area_list = 1e6*data[:-1, 2]
    time_list = data[:-1, 3]
    meteor_lm_list = data[:-1, 4]

    return sol, meteor_list, area_list, time_list, meteor_lm_list


<<<<<<< HEAD
=======
class FluxConfig(object):
    def __init__(self):
        """Container for flux calculations."""

        # How many points to use to evaluate the FOV on seach side of the image. Normalized to the longest
        #   side.
        self.side_points = 20

        # Minimum height (km).
        self.ht_min = 60

        # Maximum height (km).
        self.ht_max = 130

        # Height sampling delta (km).
        self.dht = 2

        # Limit of meteor's elevation above horizon (deg). 25 degrees by default.
        self.elev_limit = 20

        # Minimum radiant elevation in the time bin (deg). 25 degreees by default
        self.rad_elev_limit = 15

        # Radiant elevation correction exponent
        # See: Molau & Barentsen (2013) - Meteoroid stream flux densities and the zenith exponent
        self.gamma = 1.5

        # Minimum distance of the end of the meteor to the radiant (deg)
        self.rad_dist_min = 15

        # Subdivide the time bin into the given number of subbins
        self.sub_time_bins = 2

        # Minimum number of meteors in the time bin
        self.meteors_min = 3

        # Default star FWHM, it it's not available (pz)
        self.default_fwhm = 3


>>>>>>> 2f19cf5b
def computeClearSkyTimeIntervals(cloud_ratio_dict, ratio_threshold=0.5, time_gap_threshold=15, clearing_threshold=90):
    """ Calculate sets of time intervals using the detected to predicted star ratios.

    Arguments:
        cloud_ratio_dict: [dict] ff_file: ratio
        ratio_threshold: [float] Minimum ratio required for the FF file to be considered having clear skies.
        time_gap_threshold: [float] Maximum time gap in seconds between ff files from cloud_ratio_dict
            before it's used to stop an interval. This is because if there is a gap that's too large, it
            can be because there are clouds in between. And to not risk this affecting flux values
            this is cut out.
        clearing_threshold: [float] Minimum time (in minutes) required for the ratio to be above the
            threshold before it will be considered.

    Return:
        intervals: [list of tuple of datetime] Structured like [(start_datetime, end_datetime), ...]

    """

    intervals = []
    start_interval = None
    prev_date = None


    for filename, ratio in cloud_ratio_dict.items():

        date = FFfile.filenameToDatetime(filename)

        if prev_date is None:
            prev_date = date

        if start_interval is None and ratio >= ratio_threshold:
            start_interval = date

        # Make an interval if FF has a >10 min gap (suggests clouds in between) or if the ratio is too low.
        # However the interval must be at least an hour to be kept.
        if (date - prev_date).total_seconds()/60 > time_gap_threshold or ratio < ratio_threshold:
            if start_interval is not None and (prev_date - start_interval).total_seconds()/60 > 60:
                intervals.append((start_interval, prev_date))

            # If ratio is less than threshold, you want to discard so it shouldn't be the start of an interval
            if ratio < ratio_threshold:
                start_interval = None
            else:
                start_interval = date

        prev_date = date

    # If you run out of images, that counts as a cutoff
    if start_interval is not None and (prev_date - start_interval).total_seconds()/60 > clearing_threshold:
        intervals.append((start_interval, prev_date))

    return intervals


def detectMoon(file_list, platepar, config):
    """ If moon is within 3 degrees of the FOV and the phase of the moon is above 25% then the moon
    is visible in view, and a picture with the moon in it will not be used

    Arguments:
        file_list: [list] List of FF files to detect the moon in
        platepar: [platepar object]
        config: [config object]

    Returns:
        new_file_list: [list] FF file list which don't have a moon in it
    """
    # setting up observer
    o = ephem.Observer()
    o.lat = str(config.latitude)
    o.long = str(config.longitude)
    o.elevation = config.elevation
    o.horizon = '0:0'

    radius = getFOVSelectionRadius(platepar)
    new_file_list = []

    # going through all ff files to check if moon is in fov
    for filename in file_list:
        # getting right ascension and declination of middle of fov
        _, ra_mid, dec_mid, _ = xyToRaDecPP(
            [FFfile.getMiddleTimeFF(filename, config.fps)],
            [platepar.X_res/2],
            [platepar.Y_res/2],
            [1],
            platepar,
        )
        ra_mid, dec_mid = np.radians(ra_mid[0]), np.radians(dec_mid[0])

        o.date = FFfile.filenameToDatetime(filename)
        m = ephem.Moon()
        m.compute(o)

        # Calculating fraction of moon which is visible
        nnm = ephem.next_new_moon(o.date)
        pnm = ephem.previous_new_moon(o.date)
        phase = (o.date - pnm)/(nnm - pnm)  # from 0 to 1 for 360 deg
        lunar_area = 1 - np.abs(2*phase - 1)  # using sawtooth function for fraction of moon visible

        # Calculating angular distance from middle of fov to correct for checking after the xy mapping
        angular_distance = np.degrees(angularSeparation(ra_mid, dec_mid, float(m.ra), float(m.dec)))

        # Always take observations if the Moon is at less than 25% illumination, regardless of where it is
        if lunar_area < 0.25:

            new_file_list.append(filename)
            continue

        # Always take observations if the Moon is not above the horizon
        elif o.next_rising(m) < o.next_setting(m):

            new_file_list.append(filename)
            continue

        # If it's brighter and up, only take observations when the Moon is outside the FOV
        elif angular_distance > radius:

            new_file_list.append(filename)
            continue

        # If it's witin the radius, check that it's not within the actual FOV
        else:

            # Compute X, Y coordinates of the Moon in the image
            x, y = raDecToXYPP(
                np.array([np.degrees(m.ra)]),
                np.array([np.degrees(m.dec)]),
                datetime2JD(o.date.datetime()),
                platepar,
            )

            x = x[0]
            y = y[0]

            # Compute the exclusion border in pixels (5 degrees)
            border = 5*platepar.F_scale

            if not (
                ((x > -border) and (x < platepar.X_res + border))
                and ((y > -border) and (y < platepar.Y_res + border))
            ):

                new_file_list.append(filename)
                continue

        print("Skipping {:s}, Moon in the FOV!".format(filename))

    return new_file_list


def detectClouds(config, dir_path, N=5, mask=None, show_plots=True, save_plots=False, ratio_threshold=0.5):
    """Detect clouds based on the number of stars detected in images compared to how many are
    predicted.

    Arguments:
        dir_path: [str] folder to search for FF files, CALSTARS files
        platepar: [Platepar object]

    keyword arguments:
        N: [float] Recalibrate on stars every N minutes to determine if it's cloudy or not.
        mask: [2d array]
        show_plots: [Bool] Whether to show plots (defaults to true)
        save_plots: [bool] Save the plots to disk. False by default
        ratio_threshold: [float] If the ratio of matched/predicted number of stars below this threshold,
            it is assumed that the sky is cloudy.

    Return:
        time_intervals [list of tuple]: list of datetime pairs in tuples, representing the starting
            and ending times of a time interval
    """


    if not show_plots:

        # Try loading already computed time intervals and skip computing them anew
        time_intervals = loadTimeInvervals(config, dir_path)

        if time_intervals is not None:
            print("Loaded already computed time intervals!")
            return time_intervals


    # Collect detected stars
    file_list = sorted(os.listdir(dir_path))

    # Get detected stars
    calstars_file = None
    for calstars_file in file_list:
        if ('CALSTARS' in calstars_file) and calstars_file.endswith('.txt'):
            break
    star_list = readCALSTARS(dir_path, calstars_file)
    print('CALSTARS file: ' + calstars_file + ' loaded!')


    # Get FF file every N minutes
    starting_time = None
    recorded_files = []
    bin_used = -1
    for ff_file_name, _ in star_list:
        date = FFfile.filenameToDatetime(ff_file_name)
        if starting_time is None:
            starting_time = date

        # store the first file of each bin
        new_bin = int(((date - starting_time).total_seconds()/60)//N)
        if new_bin > bin_used:
            recorded_files.append(ff_file_name)
            bin_used = new_bin


    # Get the platepar
    platepar = Platepar.Platepar()
    platepar.read(os.path.join(dir_path, config.platepar_name), use_flat=config.use_flat)


    # Locate and load the mask file
    mask = getMaskFile(dir_path, config, file_list=file_list)

    if mask is not None:
        mask.checkMask(platepar.X_res, platepar.Y_res)


    # Detect which images don't have a moon visible, and filter the file list based on this
    recorded_files = detectMoon(recorded_files, platepar, config)

    # Try loading previously recalibrated platepars on N minute intervals
    recalibrated_platepars = loadRecalibratedPlatepar(dir_path, config, file_list, type='flux')

    # If the file is not available, apply the recalibration procedure
    if not recalibrated_platepars:

        print("Recalibrated platepar file not available!")
        print("Recalibrating...")

        recalibrated_platepars = recalibrateSelectedFF(
            dir_path,
            recorded_files,
            star_list,
            config,
            stellarLMModel(platepar.mag_lev),
            ignore_distance_threshold=True,
        )
    recorded_files = list(recalibrated_platepars.keys())

    # Extract the number of matches stars between the catalog and the image
    matched_count = {ff: len(recalibrated_platepars[ff].star_list) for ff in recorded_files}

    # Compute the correction between the visible limiting magnitude and the LM produced by the star detector
    #   - normalize the LM to intensity_threshold of 18
    #   - correct for the sensitivity at intensity threshold of 18 (empirical), which translates to -1.2 mag
    star_det_mag_corr = -2.5*np.log10(config.intensity_threshold/18) - 1.2

    # Compute the limiting magnitude of the star detector
    ff_limiting_magnitude = {
        ff_file: (
            stellarLMModel(recalibrated_platepars[ff_file].mag_lev) + star_det_mag_corr
            if recalibrated_platepars[ff_file].auto_recalibrated
            else None
        )
        for ff_file in recorded_files
    }


    # if show_plots:

    #     # Compute the limiting magnitude of matched stars as the 90th percentile of the faintest matched stars
    #     matched_star_LM = {
    #         ff: np.percentile(np.array(recalibrated_platepars[ff].star_list)[:, 6], 90)
    #         for ff in recorded_files
    #         if len(recalibrated_platepars[ff].star_list)
    #     }

    #     # Compute the limiting magnitude from the photometric offset using the empirical function
    #     empirical_LM = {
    #         ff_file: (
    #             stellarLMModel(recalibrated_platepars[ff_file].mag_lev)
    #             if recalibrated_platepars[ff_file].auto_recalibrated
    #             else None
    #         )
    #         for ff_file in recorded_files
    #     }

    #     plot_format = mdates.DateFormatter('%H:%M')

    #     plt.gca().xaxis.set_major_formatter(plot_format)

    #     # Plot the stellar LM
    #     plt.gca().scatter(
    #         [FFfile.filenameToDatetime(ff) for ff in empirical_LM],
    #         empirical_LM.values(),
    #         label='Stellar LM',
    #         s=5,
    #         c='k',
    #     )

    #     # Plot the theoretical LM of the star detector
    #     plt.gca().scatter(
    #         [FFfile.filenameToDatetime(ff) for ff in ff_limiting_magnitude],
    #         ff_limiting_magnitude.values(),
    #         marker='+',
    #         label='Star detection LM',
    #         c='orange',
    #     )

    #     # Plot the 90th percentile magnitude of matched stars
    #     plt.gca().scatter(
    #         [FFfile.filenameToDatetime(ff) for ff in matched_star_LM],
    #         matched_star_LM.values(),
    #         marker='x',
    #         label="90th percentile detected stars",
    #         c='green',
    #     )

    #     plt.gca().set_ylabel('Magnitude')
    #     plt.gca().set_xlabel('Time (UTC)')

    #     plt.gca().legend()

    #     plt.show()


    # Compute the predicted number of stars on every recalibrated FF file
    predicted_stars = predictStarNumberInFOV(
        recalibrated_platepars, ff_limiting_magnitude, config, mask, show_plot=show_plots
    )
    # for ff in predicted_stars:
    #     print(ff, matched_count.get(ff), predicted_stars.get(ff), ff_limiting_magnitude.get(ff))

    # Compute the ratio between matched and predicted stars
    ratio = {
        ff_file: (matched_count[ff_file]/predicted_stars[ff_file] if ff_file in predicted_stars else 0)
        for ff_file in recorded_files
    }

    # Find the time intervals of clear weather
    time_intervals = computeClearSkyTimeIntervals(ratio, ratio_threshold=ratio_threshold)

    # Save the computed time intervals so they don't have to be recomputed later on
    saveTimeInvervals(config, dir_path, time_intervals)


    if (show_plots or save_plots) and predicted_stars:

        # Compute the observing time in hours
        total_observing_time = 0
        for beg, end in time_intervals:
            total_observing_time += (end - beg).total_seconds()/3600

        fig, ax = plt.subplots(2, sharex=True)
        plot_format = mdates.DateFormatter('%H:%M')

        ax[0].set_title("Total observing time = {:.2f} h".format(total_observing_time))

        ax[0].xaxis.set_major_formatter(plot_format)

        # Plot the computed ratio
        ax[0].scatter([FFfile.filenameToDatetime(x) for x in ratio.keys()], list(ratio.values()), \
            marker='o', s=5, c='k', zorder=6, label='Measurements')
        ax[0].set_ylabel("Matched/Predicted stars")

        # Plot the radio threshold
        times = [FFfile.filenameToDatetime(x) for x in ratio.keys()]
        time_arr = [min(times), max(times)]
        ax[0].plot(time_arr, [ratio_threshold, ratio_threshold], linestyle='dashed', color='r', zorder=5, \
            alpha=0.5, label='Threshold')

        # Shade the regions with clear skies
        if len(time_intervals):

            for beg, end in time_intervals:
                ax[0].axvspan(beg, end, alpha=0.5, color='lightblue', zorder=4)

        ax[0].legend()
        ax[0].set_ylim(ymin=0)



        ax[1].xaxis.set_major_formatter(plot_format)

        # Plot the number of matched stars
        ax[1].scatter(
            [FFfile.filenameToDatetime(ff) for ff in matched_count],
            [matched_count[ff] for ff in matched_count],
            label='Matched stars', marker='+', color='r', zorder=5,
        )

        # Plot the number of predicted stars
        ax[1].scatter(
            [FFfile.filenameToDatetime(ff) for ff in predicted_stars],
            [predicted_stars[ff] for ff in predicted_stars],
            label='Predicted stars', marker='x', color='k', zorder=5,
        )
        

        # Shade the regions with clear skies
        if len(time_intervals):

            for beg, end in time_intervals:
                ax[1].axvspan(beg, end, alpha=0.5, color='lightblue', zorder=4)


        ax[1].set_xlabel("Time (UTC)")
        ax[1].set_ylabel("Count")
        ax[1].legend()

        plt.tight_layout()
        plt.subplots_adjust(hspace=0.05)


        if save_plots:

            night_timestamp = "_".join(calstars_file.replace(".txt", "").split("_")[2:5])
            plot_name = "{:s}_{:s}_observing_periods.png".format(str(config.stationID), night_timestamp)

            plt.savefig(os.path.join(dir_path, plot_name), dpi=150)

        if show_plots:
            plt.show()

        else:
            plt.clf()
            plt.close()


    # calculating the ratio of observed starts to the number of predicted stars
    return time_intervals



def predictStarNumberInFOV(recalibrated_platepars, ff_limiting_magnitude, config, mask=None, show_plot=True):
    """ Predicts the number of stars that should be in the FOV, considering limiting magnitude,
        FOV and mask, and returns a dictionary mapping FF files to the number of predicted stars

    Arguments:
        recalibrated_platepars: [dict] FF_file: platepar
        ff_limiting_magnitude: [dict] FF_file: limiting_magnitude
        config: [Config object]

    Keyword Arguments:
        mask: [Mask object] Mask to filter stars to
        show_plot: [Bool] Whether to show plots (defaults to true)

    Return:
        pred_star_count: [dict] FF_file: number_of_stars_in_FOV
    """

    pred_star_count = {}

    ff_files = list(recalibrated_platepars.keys())

    if len(ff_files):

        # Using a blank mask if nothing is given
        if mask is None:
            mask = MaskStructure(None)
            mask.resetEmpty(recalibrated_platepars[ff_files[0]].X_res, \
                recalibrated_platepars[ff_files[0]].Y_res)


        # Go through all FF files and compute the number of predicted stars
        star_mag = {}
        for i, ff_file in enumerate(ff_files):

            platepar = recalibrated_platepars[ff_file]
            lim_mag = ff_limiting_magnitude[ff_file]

            if lim_mag is None:
                continue

            date = FFfile.getMiddleTimeFF(ff_file, config.fps, ret_milliseconds=True)
            jd = date2JD(*date)

            # # make a polygon on a sphere out of 5 points on each side
            # n_points = 5
            # y_vert = [platepar.Y_res*i/n_points for i in range(n_points)] \
            #             + [platepar.Y_res]*n_points \
            #             + [platepar.Y_res*(1 - i/n_points) for i in range(n_points)] + [0]*n_points
            # x_vert = [0]*n_points + [platepar.X_res*i/n_points for i in range(n_points)] \
            #             + [platepar.X_res]*n_points \
            #             + [platepar.X_res*(1-i/n_points) for i in range(n_points)]

            # Make a polygon on a the sky using the outline of the image, 5 points on each side
            x = platepar.X_res
            y = platepar.Y_res
            x_vert = [0, x/4, x/2, 3/4*x, x,   x,   x,     x, x, 3/4*x, x/2, x/4, 0,     0,   0,   0]
            y_vert = [0,   0,   0,     0, 0, y/4, y/2, 3/4*y, y,     y,   y,   y, y, 3/4*y, y/2, y/4]

            _, ra_vertices, dec_vertices, _ = xyToRaDecPP(
                [date]*len(x_vert),
                #[0, 0, platepar.X_res, platepar.X_res], # only 4 corners
                #[0, platepar.Y_res, platepar.Y_res, 0], # only 4 corners
                list(reversed(x_vert)),
                list(reversed(y_vert)),
                [1]*len(x_vert),
                platepar,
                extinction_correction=False,
            )

            # Collect and filter catalog stars
            catalog_stars, _, _ = StarCatalog.readStarCatalog(
                config.star_catalog_path,
                config.star_catalog_file,
                lim_mag=lim_mag,
                mag_band_ratios=config.star_catalog_band_ratios,
            )

            # Filter out stars that are outside of the polygon on the sphere made by the FOV
            ra_catalog, dec_catalog, mag = catalog_stars.T
            inside = pointInsideConvexPolygonSphere(
                np.array([ra_catalog, dec_catalog]).T, np.array([ra_vertices, dec_vertices]).T
            )

            # Compute catalog stars in X, Y coordinates and filter out in X, Y
            x, y = raDecToXYPP(ra_catalog[inside], dec_catalog[inside], jd, platepar)
            mag = mag[inside]


            # Compute star image levels from catalog magnitudes without any vignetting or extinction
            star_levels = 10**((mag - platepar.mag_lev)/(-2.5))

            # Compute star magnitudes using vignetting and extinction
            _, _, _, mag_corrected = xyToRaDecPP(len(x)*[date], x, y, star_levels, platepar, extinction_correction=True)
            mag_corrected = np.array(mag_corrected)

            # Filter coordinates to be in FOV and make sure that the stars that are too dim are filtered
            bounds = (mag_corrected <= lim_mag) & (y >= 0) & (y < platepar.Y_res) & (x >= 0) & (x < platepar.X_res)
            x = x[bounds]
            y = y[bounds]
            mag = mag[bounds]


            # Filter stars with mask
            mask_filter = np.take(
                np.floor(mask.img/255),
                np.ravel_multi_index(
                    np.floor(np.array([y, x])).astype(int), (platepar.Y_res, platepar.X_res)
                ),
            ).astype(bool)


            # # Plot one example of matched and predicted stars
            # if show_plot and (i == int(len(ff_files)//2)):

            #     plt.title("{:s}, LM = {:.2f}".format(ff_file, lim_mag))
            #     plt.scatter(
            #         *np.array(recalibrated_platepars[ff_file].star_list)[:, 1:3].T[::-1], label='matched'
            #     )
            #     plt.scatter(x[mask_filter], y[mask_filter], c='r', marker='+', label='catalog')
            #     plt.legend()
            #     plt.show()

            #     # print(np.sum(mask_filter))
            #     # print(val[inside][bounds][mask_filter])
            #     # plt.scatter(x[mask_filter], y[mask_filter], c=mag[inside & (mag <= lim_mag)][bounds][mask_filter])
            #     # plt.show()


            pred_star_count[ff_file] = np.sum(mask_filter)
            star_mag[ff_file] = mag


    return pred_star_count


def collectingArea(platepar, mask=None, side_points=20, ht_min=60, ht_max=130, dht=2, elev_limit=10):
    """Compute the collecting area for the range of given heights.

    Arguments:
        platepar: [Platepar object]

    Keyword arguments:
        mask: [Mask object] Mask object, None by default.
        side_points: [int] How many points to use to evaluate the FOV on seach side of the image. Normalized
            to the longest side.
        ht_min: [float] Minimum height (km).
        ht_max: [float] Maximum height (km).
        dht: [float] Height delta (km).
        elev_limit: [float] Limit of elevation above horizon (deg). 10 degrees by default.

    Return:
        col_areas_ht: [dict] A dictionary where the keys are heights of area evaluation, and values are
            segment dictionaries. Segment dictionaries have keys which are tuples of (x, y) coordinates of
            segment midpoints, and values are segment collection areas corrected for sensor effects.

    """

    # If the mask is not given, make a dummy mask with all white pixels
    if mask is None:
        mask = MaskStructure(None)
        mask.resetEmpty(platepar.Y_res, platepar.X_res)

    # Compute the number of samples for every image axis
    longer_side_points = side_points
    shorter_side_points = int(np.ceil(side_points*platepar.Y_res/platepar.X_res))

    # Compute pixel delta for every side
    longer_dpx = int(platepar.X_res//longer_side_points)
    shorter_dpx = int(platepar.Y_res//shorter_side_points)

    # Distionary of collection areas per height
    col_areas_ht = collections.OrderedDict()

    # Estimate the collection area for a given range of heights
    for ht in np.arange(ht_min, ht_max + dht, dht):

        # Convert the height to meters
        ht = 1000*ht

        total_area = 0

        # Dictionary of computed sensor-corrected collection areas where X and Y are keys
        col_areas_xy = collections.OrderedDict()

        # Sample the image
        for x0 in np.linspace(0, platepar.X_res, longer_side_points, dtype=np.int, endpoint=False):
            for y0 in np.linspace(0, platepar.Y_res, shorter_side_points, dtype=np.int, endpoint=False):

                # Compute lower right corners of the segment
                xe = x0 + longer_dpx
                ye = y0 + shorter_dpx

                # Compute geo coordinates of the image corners (if the corner is below the elevation limit,
                #   the *_elev value will be -1)
                _, ul_lat, ul_lon, ul_ht = xyHt2Geo(
                    platepar, x0, y0, ht, indicate_limit=True, elev_limit=elev_limit
                )
                _, ll_lat, ll_lon, ll_ht = xyHt2Geo(
                    platepar, x0, ye, ht, indicate_limit=True, elev_limit=elev_limit
                )
                _, lr_lat, lr_lon, lr_ht = xyHt2Geo(
                    platepar, xe, ye, ht, indicate_limit=True, elev_limit=elev_limit
                )
                _, ur_lat, ur_lon, ur_ht = xyHt2Geo(
                    platepar, xe, y0, ht, indicate_limit=True, elev_limit=elev_limit
                )

                # Skip the block if all corners are hitting the lower apparent elevation limit
                if np.all([ul_ht < 0, ll_ht < 0, lr_ht < 0, ur_ht < 0]):
                    continue

                # Make a polygon (clockwise direction)
                lats = [ul_lat, ll_lat, lr_lat, ur_lat]
                lons = [ul_lon, ll_lon, lr_lon, ur_lon]

                # Compute the area of the polygon
                area = areaGeoPolygon(lats, lons, ht)

                ### Apply sensitivity corrections to the area ###

                # Get the relevant mask segment
                mask_segment = mask.img[y0:ye, x0:xe]

                # If the mask segment is empty, skip this segment
                if mask_segment.size == 0:
                    continue

                # Compute ratio of masked portion of the segment
                unmasked_ratio = 1 - np.count_nonzero(~mask_segment)/mask_segment.size

                # Compute the pointing direction and the vignetting and extinction loss for the mean location

                x_mean = (x0 + xe)/2
                y_mean = (y0 + ye)/2

                # Use a test pixel sum
                test_px_sum = 400

                # Compute the pointing direction and magnitude corrected for vignetting and extinction
                _, ra, dec, mag = xyToRaDecPP(
                    [jd2Date(J2000_JD.days)], [x_mean], [y_mean], [test_px_sum], platepar
                )
                azim, elev = raDec2AltAz(ra[0], dec[0], J2000_JD.days, platepar.lat, platepar.lon)

                # Compute the pixel sum back assuming no corrections
                rev_level = 10**((mag[0] - platepar.mag_lev)/(-2.5))

                # Compute the sensitivty loss due to vignetting and extinction
                sensitivity_ratio = test_px_sum/rev_level

                # print(np.abs(np.hypot(x_mean - platepar.X_res/2, y_mean - platepar.Y_res/2)), sensitivity_ratio, mag[0])

                ##

                # Compute the range correction (w.r.t 100 km) to the mean point
                r, _, _, _ = xyHt2Geo(
                    platepar, x_mean, y_mean, ht, indicate_limit=True, elev_limit=elev_limit
                )

                # Correct the area for the masked portion
                area *= unmasked_ratio

                ### ###

                # Store the raw masked segment collection area, sensivitiy, and the range
                col_areas_xy[(x_mean, y_mean)] = [area, azim, elev, sensitivity_ratio, r]

                total_area += area

        # Store segments to the height dictionary (save a copy so it doesn't get overwritten)
        col_areas_ht[float(ht)] = dict(col_areas_xy)

        print("SUM:", total_area/1e6, "km^2")

        # Compare to total area computed from the whole area
        side_points_list = fovArea(
            platepar, mask=mask, area_ht=ht, side_points=side_points, elev_limit=elev_limit
        )
        lats = []
        lons = []
        for side in side_points_list:
            for entry in side:
                lats.append(entry[0])
                lons.append(entry[1])

        print("DIR:", areaGeoPolygon(lats, lons, ht)/1e6)

    return col_areas_ht


def sensorCharacterization(config, flux_config, dir_path, meteor_data, default_fwhm=None):
    """Characterize the standard deviation of the background and the FWHM of stars on every image."""

    exists_FF_files = any(FFfile.validFFName(filename) for filename in os.listdir(dir_path))

    # Find the CALSTARS file in the given folder that has FWHM information
    found_good_calstars = False
    for cal_file in os.listdir(dir_path):

        if ('CALSTARS' in cal_file) and ('.txt' in cal_file) and (not found_good_calstars):

            # Load the calstars file
            calstars_list = CALSTARS.readCALSTARS(dir_path, cal_file)

            # Check that at least one image has good FWHM measurements
            for ff_name, star_data in calstars_list:

                if len(star_data) > 0 and star_data[0][4] > -1:  # if stars were detected
                    star_data = np.array(star_data)

                    # Check if the calstars file have FWHM information
                    fwhm = star_data[:, 4]

                    # Check that FWHM values have been computed well
                    if np.all(fwhm > 1):
                        found_good_calstars = True
                        print('CALSTARS file: ' + cal_file + ' loaded!')
                        break

                elif not exists_FF_files and len(star_data) > 0 and star_data[0][4] == -1:
                    if default_fwhm is not None:
                        found_good_calstars = True
                        print('CALSTARS file: ' + cal_file + ' loaded!')
                        break

                    else:

                        # Use the default FWHM from the config file
                        fwhm = flux_config.default_fwhm

                        found_good_calstars = True

                        # raise Exception(
                        #     'CALSTARS file does not have fwhm and FF files do not exist in'
                        #     'directory. You must give a fwhm value with "--fwhm 3"'
                        # )

    # If the FWHM information is not present, run the star extraction
    if not found_good_calstars and exists_FF_files:
        print()
        print("No FWHM information found in existing CALSTARS files!")
        print()
        print("Rerunning star detection...")
        print()

        # Run star extraction again, and now FWHM will be computed
        calstars_list = extractStarsAndSave(config, dir_path)

        # Check for a minimum of detected stars
        for ff_name, star_data in calstars_list:
            if len(star_data) >= config.ff_min_stars:
                found_good_calstars = True
                break

    # If no good calstars exist, stop computing the flux
    if not found_good_calstars:

        print("No stars were detected in the data!")

        return False

    # Dictionary which holds information about FWHM and standard deviation of the image background
    sensor_data = {}
    meteor_ff = [data[0] for data in meteor_data]

    # Compute median FWHM per FF file
    for ff_name, star_data in calstars_list:

        # Check that the FF file exists in the data directory
        if ff_name not in meteor_ff:
            continue

        if star_data[0][4] == -1 and default_fwhm is not None and not exists_FF_files:  # data is old and fw
            fwhm_median = default_fwhm  # both these parameters are arbitrary
        else:
            star_data = np.array(star_data)

            # Compute the median star FWHM
            fwhm_median = np.median(star_data[:, 4])

        # Store the values to the dictionary
        sensor_data[ff_name] = [fwhm_median]
        print("{:s}, {:5.2f}".format(ff_name, fwhm_median))

    return sensor_data



def getCollectingArea(dir_path, config, flux_config, platepar, mask):
    """ Make a file name to save the raw collection areas. """

    col_areas_file_name = generateColAreaJSONFileName(config.stationID, flux_config.side_points, \
        flux_config.ht_min, flux_config.ht_max, flux_config.dht, flux_config.elev_limit,
    )

    # Check if the collection area file exists. If yes, load the data. If not, generate collection areas
    if col_areas_file_name in os.listdir(dir_path):
        col_areas_ht = loadRawCollectionAreas(dir_path, col_areas_file_name)
        print("Loaded collection areas from:", col_areas_file_name)

    else:

        # Compute the collecting areas segments per height
        col_areas_ht = collectingArea(platepar, mask=mask, side_points=flux_config.side_points, \
            ht_min=flux_config.ht_min, ht_max=flux_config.ht_max, dht=flux_config.dht, \
            elev_limit=flux_config.elev_limit)

        # Save the collection areas to file
        saveRawCollectionAreas(dir_path, col_areas_file_name, col_areas_ht)

        print("Saved raw collection areas to:", col_areas_file_name)

    ### ###

    # Compute the raw collection area at the height of 100 km
    col_area_100km_raw = 0
    col_areas_100km_blocks = col_areas_ht[100000.0]
    for block in col_areas_100km_blocks:
        col_area_100km_raw += col_areas_100km_blocks[block][0]

    print("Raw collection area at height of 100 km: {:.2f} km^2".format(col_area_100km_raw/1e6))

    return col_areas_ht, col_area_100km_raw


def getSensorCharacterization(dir_path, config, flux_config, meteor_data, default_fwhm=None):
    """ File which stores the sensor characterization profile. """

    sensor_characterization_file = "flux_sensor_characterization.json"
    sensor_characterization_path = os.path.join(dir_path, sensor_characterization_file)

    # Load sensor characterization file if present, so the procedure can be skipped
    if os.path.isfile(sensor_characterization_path):

        # Load the JSON file
        with open(sensor_characterization_path) as f:

            data = " ".join(f.readlines())
            sensor_data = json.loads(data)

            # Remove the info entry
            if '-1' in sensor_data:
                del sensor_data['-1']

    else:

        # Run sensor characterization
        sensor_data = sensorCharacterization(config, flux_config, dir_path, meteor_data, \
            default_fwhm=default_fwhm)

        # Save to file for posterior use
        with open(sensor_characterization_path, 'w') as f:

            # Add an explanation what each entry means
            sensor_data_save = dict(sensor_data)
            sensor_data_save['-1'] = {"FF file name": ['median star FWHM']}

            # Convert collection areas to JSON
            out_str = json.dumps(sensor_data_save, indent=4, sort_keys=True)

            # Save to disk
            f.write(out_str)

    return sensor_data


def stellarLMModel(p0):
    """Empirical model of the stellar limiting magnitude given the photometric zero point.
        Derived using various RMS cameras.

    Arguments:
        p0: [float] Photometric zeropoint.

    Return:
        lm_s: [float] Stellar limiting magnitude.
    """

    lm_s = 0.832*p0 - 2.585  # on Nov 4 2021, with 17 measured points

    return lm_s


def computeFluxCorrectionsOnBins(
    bin_meteor_information,
    bin_intervals,
    mass_index,
    population_index,
    shower,
    ht_std_percent,
    flux_config,
    config,
    col_areas_ht,
    v_init,
    azim_mid,
    elev_mid,
    r_mid,
    recalibrated_platepars,
    recalibrated_flux_platepars,
    platepar,
    frame_min_loss,
    ang_vel_night_mid,
    sensor_data,
    lm_m_nightly_mean,
    confidence_interval=0.95,
    binduration=None,
    print_info=True,
    no_skip=False,
):
    """

    Keyword arguments:
        print_info: [bool] Whether to print info as function is running
        no_skip: [bool]

    """
    # Track values used for flux
    sol_data = []
    flux_lm_6_5_data = []
    flux_lm_6_5_ci_lower_data = []
    flux_lm_6_5_ci_upper_data = []
    meteor_num_data = []
    effective_collection_area_data = []
    radiant_elev_data = []
    radiant_dist_mid_data = []
    ang_vel_mid_data = []
    lm_s_data = []
    lm_m_data = []
    sensitivity_corr_data = []
    range_corr_data = []
    radiant_elev_corr_data = []
    ang_vel_corr_data = []
    total_corr_data = []
    mag_median_data = []
    mag_90_perc_data = []
    col_area_meteor_ht_raw = 0


    ### Init flux data container ###

    # Compute the mean meteor height
    meteor_ht_beg = heightModel(v_init, ht_type='beg')
    meteor_ht_end = heightModel(v_init, ht_type='end')
    meteor_ht = (meteor_ht_beg + meteor_ht_end)/2

    # Compute the mean FWHM
    all_ff_files = []
    for _, bin_ffs in bin_meteor_information:
        all_ff_files += bin_ffs

    fwhm_mean = np.mean([sensor_data[ff_name][0] for ff_name in all_ff_files])

    # Init the flux measurement table (sensitivity and the raw collection area are set to None, they have to
    #   the computed below)
    flux_table = FluxMeasurements(shower.name, mass_index, population_index, flux_config.gamma, v_init/1000, 
        meteor_ht/1000, fwhm_mean, np.degrees(ang_vel_night_mid), None, r_mid/1000, None, confidence_interval)


    ### ###


    for ((bin_meteor_list, bin_ffs), (bin_dt_beg, bin_dt_end)) in zip(bin_meteor_information, bin_intervals):
        bin_jd_beg = datetime2JD(bin_dt_beg)
        bin_jd_end = datetime2JD(bin_dt_end)

        jd_mean = (bin_jd_beg + bin_jd_end)/2

        # Compute the mean solar longitude
        sol_mean = np.degrees(jd2SolLonSteyaert(jd_mean))

        ### Compute the radiant elevation at the middle of the time bin ###
        ra, dec, v_init = shower.computeApparentRadiant(platepar.lat, platepar.lon, jd_mean)
        radiant_azim, radiant_elev = raDec2AltAz(ra, dec, jd_mean, platepar.lat, platepar.lon)

        # Compute the mean meteor height
        meteor_ht_beg = heightModel(v_init, ht_type='beg')
        meteor_ht_end = heightModel(v_init, ht_type='end')
        meteor_ht = (meteor_ht_beg + meteor_ht_end)/2

        # Compute the standard deviation of the height
        meteor_ht_std = meteor_ht*ht_std_percent/100.0

        # Init the Gaussian height distribution
        meteor_ht_gauss = scipy.stats.norm(meteor_ht, meteor_ht_std)


        if print_info:
            print()
            print()
            print("-- Bin information ---")
            print("Bin beg:", bin_dt_beg)
            print("Bin end:", bin_dt_end)
            print("Sol mid: {:.5f}".format(sol_mean))
            print("Radiant elevation: {:.2f} deg".format(radiant_elev))
            print("Apparent speed: {:.2f} km/s".format(v_init/1000))

        if not bin_ffs and not no_skip:
            if print_info:
                print("!!! Bin doesn't have any meteors!")
            continue

        # If the elevation of the radiant is below the limit, skip this bin
        if radiant_elev < flux_config.rad_elev_limit:

            if print_info:
                print(
                    "!!! Mean radiant elevation below {:.2f} deg threshold, skipping time bin!".format(
                        flux_config.rad_elev_limit
                    )
                )

            if no_skip:
                meteor_num_data.append(0)
                lm_m_data.append(None)
                effective_collection_area_data.append(0)

            continue

        bin_hours = (bin_dt_end - bin_dt_beg).total_seconds()/3600

        # The minimum duration of the time bin should be larger than 50% of the given dt
        if binduration is not None and bin_hours < 0.5*binduration:
            if print_info:
                print(
                    "!!! Time bin duration of {:.2f} h is shorter than 0.5x of the inputted time bin!".format(bin_hours)
                )
            if no_skip:
                meteor_num_data.append(0)
                lm_m_data.append(None)
                effective_collection_area_data.append(0)
            continue

        if no_skip or len(bin_meteor_list) >= flux_config.meteors_min:
            if print_info:
                print("Meteors:", len(bin_meteor_list))

            ### Weight collection area by meteor height distribution ###

            # Determine weights for each height, but skip very small weights
            weight_sum = 0
            weights = {}
            for ht in col_areas_ht:
                wt = meteor_ht_gauss.pdf(float(ht))

                # Skip weights outside 3 sigma to speed up calculation
                if (ht < meteor_ht - 3*meteor_ht_std) or (ht > meteor_ht + 3*meteor_ht_std):
                    wt = 0

                weight_sum += wt
                weights[ht] = wt

            # Normalize the weights so that the sum is 1
            for ht in weights:
                weights[ht] /= weight_sum

            ### ###


            # Compute the raw collection area at the height meteors of of the given shower
            col_area_meteor_ht_raw = 0
            for ht in col_areas_ht:

                if weights[ht] == 0:
                    continue

                for block in col_areas_ht[ht]:
                    col_area_meteor_ht_raw += weights[ht]*col_areas_ht[ht][block][0]

            if print_info:
                print(
                    "Raw collection area at meteor heights: {:.2f} km^2".format(col_area_meteor_ht_raw/1e6)
                )

            # Compute the angular velocity in the middle of the FOV
            rad_dist_mid = angularSeparation(
                np.radians(radiant_azim), np.radians(radiant_elev), np.radians(azim_mid), np.radians(elev_mid)
            )
            ang_vel_mid = v_init*np.sin(rad_dist_mid)/r_mid

            # Skip time bin if the radiant is very close to the centre of the image
            if np.degrees(rad_dist_mid) < flux_config.rad_dist_min:
                if print_info:
                    print(
                        "!!! Radiant too close to the centre of the image! {:.2f} < {:.2f}".format(
                            np.degrees(rad_dist_mid), flux_config.rad_dist_min
                        )
                    )
                if no_skip:
                    meteor_num_data.append(0)
                    lm_m_data.append(None)
                    effective_collection_area_data.append(0)
                continue


            ### Compute the limiting magnitude ###

            # Compute the mean star FWHM in the given bin
            if bin_ffs:
                fwhm_bin_mean = np.mean([sensor_data[ff_name][0] for ff_name in bin_ffs])
                mag_lev_bin = np.mean(
                    [
                        recalibrated_platepars[ff_name].mag_lev
                        for ff_name in bin_ffs
                        if ff_name in recalibrated_platepars
                    ]
                )
            else:
                fwhm_bin_mean = min(
                    sensor_data.items(),
                    key=lambda x: np.abs(datetime2JD(FFfile.filenameToDatetime(x[0])) - jd_mean),
                )[1][0]
                # Compute the mean photometric zero point in the given bin
                mag_lev_bin = min(
                    recalibrated_flux_platepars.items(),
                    key=lambda x: np.abs(datetime2JD(FFfile.filenameToDatetime(x[0])) - jd_mean),
                )[1].mag_lev


            # Use empirical LM calculation
            lm_s = stellarLMModel(mag_lev_bin)

            # Add a loss due to minimum number of frames used
            lm_s += frame_min_loss

            # Compute apparent meteor magnitude
            lm_m = (
                lm_s - 5*np.log10(r_mid/1e5) - 2.5*np.log10(
                    np.degrees(
                        platepar.F_scale*v_init*np.sin(rad_dist_mid)
                            /(config.fps*r_mid*fwhm_bin_mean)
                    )))

            ### ###

            # Final correction area value (height-weightned)
            collection_area = 0

            # Keep track of the corrections
            sensitivity_corr_arr = []
            range_corr_arr = []
            radiant_elev_corr_arr = []
            ang_vel_corr_arr = []
            total_corr_arr = []
            col_area_raw_arr = []
            col_area_eff_arr = []
            col_area_eff_block_dict = {}

            # Go through all heights and segment blocks
            for ht in col_areas_ht:

                # Skip heights for which the weights are zero
                if weights[ht] == 0:
                    continue

                for img_coords in col_areas_ht[ht]:
                    # Unpack precomputed values
                    area, azim, elev, sensitivity_ratio, r = col_areas_ht[ht][img_coords]

                    # Compute the angular velocity (rad/s) in the middle of this block
                    rad_dist = angularSeparation(
                        np.radians(radiant_azim), np.radians(radiant_elev), np.radians(azim), np.radians(elev)
                    )
                    ang_vel = v_init*np.sin(rad_dist)/r

                    # If the angular distance from the radiant is less than 15 deg, don't use the block
                    #   in the effective collection area
                    if np.degrees(rad_dist) < flux_config.rad_dist_min:
                        area = 0.0

                    # Compute the range correction
                    range_correction = (1e5/r)**2

                    # ang_vel_correction = ang_vel/ang_vel_mid
                    # Compute angular velocity correction relative to the nightly mean
                    ang_vel_correction = ang_vel/ang_vel_night_mid

                    # Apply corrections

                    correction_ratio = 1.0

                    # Correct the area for vignetting and extinction
                    sensitivity_corr_arr.append(sensitivity_ratio)
                    correction_ratio *= sensitivity_ratio

                    # Correct for the range (cap to an order of magnitude correction)
                    range_correction = max(range_correction, 0.1)
                    range_corr_arr.append(range_correction)
                    correction_ratio *= range_correction

                    # Correct for the radiant elevation (cap to an order of magnitude correction)
                    #   Apply the zenith exponent gamma
                    radiant_elev_correction = np.sin(np.radians(radiant_elev))**flux_config.gamma
                    radiant_elev_correction = max(radiant_elev_correction, 0.1)
                    radiant_elev_corr_arr.append(radiant_elev_correction)
                    correction_ratio *= radiant_elev_correction

                    # Correct for angular velocity (cap to an order of magnitude correction)
                    ang_vel_correction = min(max(ang_vel_correction, 0.1), 10)
                    correction_ratio *= ang_vel_correction
                    ang_vel_corr_arr.append(ang_vel_correction)

                    # Add the collection area to the final estimate with the height weight
                    #   Raise the correction to the mass index power
                    total_correction = correction_ratio**(mass_index - 1)
                    collection_area += weights[ht]*area*total_correction
                    total_corr_arr.append(total_correction)

                    col_area_raw_arr.append(weights[ht]*area)
                    col_area_eff_arr.append(weights[ht]*area*total_correction)

                    if img_coords not in col_area_eff_block_dict:
                        col_area_eff_block_dict[img_coords] = []

                    col_area_eff_block_dict[img_coords].append(weights[ht]*area*total_correction)

            # Compute mean corrections
            sensitivity_corr_avg = np.mean(sensitivity_corr_arr)
            range_corr_avg = np.mean(range_corr_arr)
            radiant_elev_corr_avg = np.mean(radiant_elev_corr_arr)
            ang_vel_corr_avg = np.mean(ang_vel_corr_arr)
            total_corr_avg = np.median(total_corr_arr)
            col_area_raw_sum = np.sum(col_area_raw_arr)
            col_area_eff_sum = np.sum(col_area_eff_arr)

            if print_info:
                print(
                    "Raw collection area at meteor heights (CHECK): {:.2f} km^2".format(
                        col_area_raw_sum/1e6
                    )
                )
                print(
                    "Eff collection area at meteor heights (CHECK): {:.2f} km^2".format(
                        col_area_eff_sum/1e6
                    )
                )

            # ### PLOT HOW THE CORRECTION VARIES ACROSS THE FOV
            # x_arr = []
            # y_arr = []
            # col_area_eff_block_arr = []

            # for img_coords in col_area_eff_block_dict:

            #     x_mean, y_mean = img_coords

            #     #if x_mean not in x_arr:
            #     x_arr.append(x_mean)
            #     #if y_mean not in y_arr:
            #     y_arr.append(y_mean)

            #     col_area_eff_block_arr.append(np.sum(col_area_eff_block_dict[img_coords]))

            # x_unique = np.unique(x_arr)
            # y_unique = np.unique(y_arr)
            # # plt.pcolormesh(x_arr, y_arr, np.array(col_area_eff_block_arr).reshape(len(x_unique), len(y_unique)).T, shading='auto')
            # plt.title("TOTAL = " + str(np.sum(col_area_eff_block_arr)/1e6))
            # plt.scatter(x_arr, y_arr, c=np.array(col_area_eff_block_arr)/1e6)
            # #plt.pcolor(np.array(x_arr).reshape(len(x_unique), len(y_unique)), np.array(y_arr).reshape(len(x_unique), len(y_unique)), np.array(col_area_eff_block_arr).reshape(len(x_unique), len(y_unique))/1e6)
            # plt.colorbar(label="km^2")
            # plt.gca().invert_yaxis()
            # plt.show()

            # ###

            # Compute the nominal flux at the bin LM (meteors/1000km^2/h)
            collection_area_lm_nightly = collection_area/population_index**(lm_m_nightly_mean - lm_m)
            collection_area_lm_6_5 = collection_area/population_index**(6.5 - lm_m)

            flux = 1e9*len(bin_meteor_list)/collection_area/bin_hours
            flux_lm_nightly_mean = 1e9*len(bin_meteor_list)/collection_area_lm_nightly/bin_hours
            flux_lm_6_5 = 1e9*len(bin_meteor_list)/collection_area_lm_6_5/bin_hours

            # Compute confidence interval of the flux
            ci = 1.0 - confidence_interval
            num_ci_lower = scipy.stats.chi2.ppf(ci/2, 2*len(bin_meteor_list))/2
            num_ci_upper = scipy.stats.chi2.ppf(1 - ci/2, 2*(len(bin_meteor_list) + 1))/2
            flux_lm_6_5_ci_lower = 1e9*num_ci_lower/collection_area_lm_6_5/bin_hours
            flux_lm_6_5_ci_upper = 1e9*num_ci_upper/collection_area_lm_6_5/bin_hours

            mag_bin_median = (
                np.median([np.min(meteor.mag_array) for meteor in bin_meteor_list])
                if bin_meteor_list
                else None
            )
            mag_median_data.append(mag_bin_median)
            mag_90_perc = (
                np.percentile([np.min(meteor.mag_array) for meteor in bin_meteor_list], 90)
                if bin_meteor_list
                else None
            )
            mag_90_perc_data.append(mag_90_perc)

            if print_info:
                print("-- Sensor information ---")
                print("Star FWHM:  {:5.2f} px".format(fwhm_bin_mean))
                print("Photom ZP:  {:+6.2f} mag".format(mag_lev_bin))
                print("Stellar LM: {:+.2f} mag".format(lm_s))
                print("-- Flux ---")
                print(
                    "Meteors:  {:d}, {:.0f}% CI [{:.2f}, {:.2f}]".format(
                        len(bin_meteor_list), 100*confidence_interval, num_ci_lower, num_ci_upper
                    )
                )
                print("Col area: {:d} km^2".format(int(collection_area/1e6)))
                print("Ang vel:  {:.2f} deg/s".format(np.degrees(ang_vel_mid)))
                print("LM app:   {:+.2f} mag".format(lm_m))
                print("Flux:     {:.2f} meteors/1000km^2/h".format(flux))
                print("to {:+.2f}: {:.2f} meteors/1000km^2/h".format(lm_m_nightly_mean, flux_lm_nightly_mean))
                print(
                    "to +6.50: {:.2f}, {:.0f}% CI [{:.2f}, {:.2f}] meteors/1000km^2/h".format(
                        flux_lm_6_5, 100*confidence_interval, flux_lm_6_5_ci_lower, flux_lm_6_5_ci_upper
                    )
                )

            sol_data.append(sol_mean)
            flux_lm_6_5_data.append(flux_lm_6_5)
            flux_lm_6_5_ci_lower_data.append(flux_lm_6_5_ci_lower)
            flux_lm_6_5_ci_upper_data.append(flux_lm_6_5_ci_upper)
            meteor_num_data.append(len(bin_meteor_list))
            effective_collection_area_data.append(collection_area)
            radiant_elev_data.append(radiant_elev)
            radiant_dist_mid_data.append(np.degrees(rad_dist_mid))
            ang_vel_mid_data.append(np.degrees(ang_vel_mid))
            lm_s_data.append(lm_s)
            lm_m_data.append(lm_m)

            sensitivity_corr_data.append(sensitivity_corr_avg)
            range_corr_data.append(range_corr_avg)
            radiant_elev_corr_data.append(radiant_elev_corr_avg)
            ang_vel_corr_data.append(ang_vel_corr_avg)
            total_corr_data.append(total_corr_avg)


            # Compute datetime of the mean
            dt_mean = jd2Date(jd_mean, dt_obj=True)

            # Compute the collection area scaled to meteor LM of +6.5M
            collection_area_6_5_lm = collection_area*population_index**(6.5 - lm_m)

            # Add entry to the flux data container
            flux_table.addEntry(sol_mean, dt_mean, len(bin_meteor_list), radiant_elev, \
                np.degrees(rad_dist_mid), np.degrees(ang_vel_mid), total_corr_avg, \
                collection_area_6_5_lm/1e6, bin_hours, lm_s, lm_m, flux, flux_lm_6_5, flux_lm_6_5_ci_lower, \
                flux_lm_6_5_ci_upper)


        elif print_info:
            print(
                '!!! Insufficient meteors in bin: {:d} observed vs min {:d}'.format(len(bin_meteor_list), flux_config.meteors_min)
            )


    # Add sensitivity and raw collection area to the flux table
    flux_table.mean_sensitivity = np.mean(sensitivity_corr_data)
    flux_table.raw_col_area = col_area_meteor_ht_raw/1e6

    if no_skip:
        return flux_table, meteor_num_data, effective_collection_area_data, lm_m_data
    return (
        flux_table,
        sol_data,
        flux_lm_6_5_data,
        flux_lm_6_5_ci_lower_data,
        flux_lm_6_5_ci_upper_data,
        meteor_num_data,
        effective_collection_area_data,
        radiant_elev_data,
        radiant_dist_mid_data,
        ang_vel_mid_data,
        lm_s_data,
        lm_m_data,
        sensitivity_corr_data,
        range_corr_data,
        radiant_elev_corr_data,
        ang_vel_corr_data,
        total_corr_data,
        col_area_meteor_ht_raw,
        mag_median_data,
        mag_90_perc_data,
    )


def computeFlux(config, dir_path, ftpdetectinfo_path, shower_code, dt_beg, dt_end, mass_index, \
    binduration=None, binmeteors=None, timebin_intdt=0.25, ht_std_percent=5.0, mask=None, show_plots=True, \
    save_plots=False, confidence_interval=0.95, default_fwhm=None, forced_bins=None):
    """Compute flux using measurements in the given FTPdetectinfo file.

    Arguments:
        config: [Config instance]
        dir_path: [str] Path to the working directory.
        ftpdetectinfo_path: [str] Path to a FTPdetectinfo file.
        shower_code: [str or Shower object] IAU shower code (e.g. ETA, PER, SDA), or an instace of the Shower
            class.
        dt_beg: [Datetime] Datetime object of the observation beginning.
        dt_end: [Datetime] Datetime object of the observation end.
        mass_index: [float] Cumulative mass index of the shower.

    Keyword arguments:
        binduration: [float] Time in hours for each bin
        binmeteors: [int] Number of meteors to have in each bin (cannot have both this and binduration).
            If set to -1, determine the number of bins by using the Rice rule.
        timebin_intdt: [float] Time step for computing the integrated collection area in hours. 15 minutes by
            default. If smaller than that, only one collection are will be computed.
        ht_std_percent: [float] Meteor height standard deviation in percent.
        mask: [Mask object] Mask object, None by default.
        show_plots: [bool] Show flux plots. True by default.
        save_plots: [bool] Save the plots to disk. False by default.
        confidence_interval: [float] Confidence interval for error estimation using Poisson statistics.
            0.95 by default (95% CI).
        default_fwhm: [float] If calstars file doesn't contain fwhm data, a value can be inputted for
            what they can be defaulted to (actual fwhm values are always prioritized)
        forced_bins: [tuple] sol_bins, binduration
            - bin_time: [list] Datetime objects corresponding to each bin.
            - sol_bins: [list] List of sol corresponding the bins. These values must NOT wrap around
            If this is given, meteor detections will be put in bins given by the sol_bins, where each bin
            is 5ish minutes long. sol_bins also shouldn't wrap around once it hits 360.
            The extra parameter, bin_information, will be returned when this parameter is given. These bins
            are independent of the binduration and binmeteors parameters

    Return:
        [tuple] sol_data, flux_lm_6_5_data, flux_lm_6_5_ci_lower_data, flux_lm_6_5_ci_upper_data, bin_information
            - sol_data: [list] Array of solar longitudes (in degrees) of time bins.
            - flux_lm6_5_data: [list] Array of meteoroid flux at the limiting magnitude of +6.5 in
                meteors/1000km^2/h.
            - flux_lm_6_5_ci_lower_data: [list] Flux, lower bound confidence interval.
            - flux_lm_6_5_ci_upper_data: [list] Flux, upper bound confidence interval.
            - meteor_num_data: [list] Number of meteors in every bin.
            - bin_information: [tuple] (only if forced_bins is given) meteors, collecting_area, collection_time
                - meteors: [list] Number of meteors in bin (given by forced_bins)
                - collecting_area: [list] Effective collecting area for a bin
                - collection_time: [list] Time which meteors can be present (only changes when the
                    bin encapsulates the beginning or end time) in hours

    """

    # Init the flux configuration
    flux_config = FluxConfig()


    # Extract the shower code if the Shower object was given
    shower = shower_code
    if not isinstance(shower_code, str):
        shower_code = shower.name

    # Get a list of files in the night folder
    file_list = sorted(os.listdir(dir_path))

    # Load meteor data from the FTPdetectinfo file
    meteor_data = readFTPdetectinfo(*os.path.split(ftpdetectinfo_path))

    if not len(meteor_data):
        print("No meteors in the FTPdetectinfo file!")
        return None

    platepar = Platepar.Platepar()
    platepar.read(os.path.join(dir_path, config.platepar_name), use_flat=config.use_flat)

    recalibrated_platepars = loadRecalibratedPlatepar(dir_path, config, file_list, type='meteor')
    recalibrated_flux_platepars = loadRecalibratedPlatepar(dir_path, config, file_list, type='flux')

    if not recalibrated_platepars:
        print("Recalibrated platepar file not available!")
        print("Recalibrating...")
        recalibrated_platepars = applyRecalibrate(ftpdetectinfo_path, config)

    # Compute nighly mean of the photometric zero point
    mag_lev_nightly_mean = np.mean(
        [recalibrated_platepars[ff_name].mag_lev for ff_name in recalibrated_platepars]
    )

    # Locate and load the mask file
    mask = getMaskFile(dir_path, config, file_list=file_list)

    # If the resolution of the loaded mask doesn't match the resolution in the platepar, reset the mask
    if mask is not None:
        mask.checkMask(platepar.X_res, platepar.Y_res)

    # Compute the population index using the classical equation
    # Found to be more consistent when comparing fluxes
    population_index = calculatePopulationIndex(mass_index)

    ### SENSOR CHARACTERIZATION ###
    # Computes FWHM of stars and noise profile of the sensor
    sensor_data = getSensorCharacterization(dir_path, config, flux_config, meteor_data, \
        default_fwhm=default_fwhm)

    # Compute the nighly mean FWHM
    fwhm_nightly_mean = np.mean([sensor_data[key][0] for key in sensor_data])

    ### ###

    # Perform shower association
    associations, _ = showerAssociation(config, [ftpdetectinfo_path], shower_code=shower, \
        show_plot=False, save_plot=False, plot_activity=False)


    # Remove all meteors which begin below the limit height
    filtered_associations = {}
    for key in associations:
        meteor, shower = associations[key]

        if meteor.beg_alt > flux_config.elev_limit:
            print("Rejecting:", meteor.jdt_ref)
            filtered_associations[key] = (meteor, shower)

    associations = filtered_associations

    # If there are no shower association, return nothing
    if not associations:
        print("No meteors associated with the shower!")
        return None


    # Print the list of used meteors
    peak_mags = []
    for meteor, shower in associations.values():
        if shower is not None:
            # Compute peak magnitude
            peak_mag = np.min(meteor.mag_array)
            peak_mags.append(peak_mag)
            print("{:.6f}, {:3s}, {:+.2f}".format(meteor.jdt_ref, shower.name, peak_mag))

    print()

    # Automatically deterine the number of meteors in the bin
    if binmeteors < 0:

        binmeteors = len(associations)/np.ceil(np.sqrt(len(associations)))

        # Use a minimum of 5 meteors per bin
        if binmeteors < 5:
            binmeteors = 5


    ### COMPUTE COLLECTION AREAS ###

    col_areas_ht, col_area_100km_raw = getCollectingArea(dir_path, config, flux_config, platepar, mask)

    # Compute the pointing of the middle of the FOV
    _, ra_mid, dec_mid, _ = xyToRaDecPP(
        [jd2Date(J2000_JD.days)],
        [platepar.X_res/2],
        [platepar.Y_res/2],
        [1],
        platepar,
        extinction_correction=False,
    )
    azim_mid, elev_mid = raDec2AltAz(ra_mid[0], dec_mid[0], J2000_JD.days, platepar.lat, platepar.lon)


    # Compute the range to the middle point
    ref_ht = 100000
    r_mid, _, _, _ = xyHt2Geo(
        platepar,
        platepar.X_res/2,
        platepar.Y_res/2,
        ref_ht,
        indicate_limit=True,
        elev_limit=flux_config.elev_limit,
    )

    print("Range at 100 km in the middle of the image: {:.2f} km".format(r_mid/1000))



    # Compute the average angular velocity to which the flux variation throught the night will be normalized
    #   The ang vel is of the middle of the FOV in the middle of observations

    # Middle Julian date of the night
    jd_night_mid = (datetime2JD(dt_beg) + datetime2JD(dt_end))/2

    # Compute the apparent radiant
    ra, dec, v_init = shower.computeApparentRadiant(platepar.lat, platepar.lon, jd_night_mid)

    # Compute the radiant elevation
    radiant_azim, radiant_elev = raDec2AltAz(ra, dec, jd_night_mid, platepar.lat, platepar.lon)

    # Compute the angular velocity in the middle of the FOV
    rad_dist_night_mid = angularSeparation(
        np.radians(radiant_azim), np.radians(radiant_elev), np.radians(azim_mid), np.radians(elev_mid)
    )
    ang_vel_night_mid = v_init*np.sin(rad_dist_night_mid)/r_mid

    ###



    # Compute the average limiting magnitude to which all flux will be normalized

    # Compute the theoretical stellar limiting magnitude using an empirical model (nightly average)
    lm_s_nightly_mean = stellarLMModel(mag_lev_nightly_mean)

    # A meteor needs to be visible on at least 4 frames, thus it needs to have at least 4x the mass to produce
    #   that amount of light. 1 magnitude difference scales as -0.4 of log of mass, thus:
    # frame_min_loss = np.log10(config.line_minimum_frame_range_det)/(-0.4)
    # However this makes the flux too high and is not consistent with other measurements (that doesn't make
    #   those other measurements correct, something to be investiaged...)
    frame_min_loss = 0.0 
    # print("Frame min loss: {:.2} mag".format(frame_min_loss))
    lm_s_nightly_mean += frame_min_loss


    # Compute the nightly mean apparent meteor magnitude
    lm_m_nightly_mean = (lm_s_nightly_mean - 5*np.log10(r_mid/1e5) - 2.5*np.log10(np.degrees(
                platepar.F_scale*v_init*np.sin(rad_dist_night_mid)
               /(config.fps*r_mid*fwhm_nightly_mean)
            ))
        )

    print("Average stellar LM during the night: {:+.2f}".format(lm_s_nightly_mean))
    print("        meteor  LM during the night: {:+.2f}".format(lm_m_nightly_mean))


    ##### Apply time-dependent corrections #####

    ### Go through all time bins within the observation period ###

    bin_meteor_information = []  # [[[meteor, ...], [meteor.ff_name, ...]], ...]
    bin_intervals = []  # [(start_time, end_time), ...]
    num_meteors = 0

    # If using fixed bins in time, generate them
    if binduration is not None:

        curr_bin_start = dt_beg
        dt = datetime.timedelta(hours=(binduration/flux_config.sub_time_bins))

        while curr_bin_start < dt_end:

            bin_intervals.append(
                (curr_bin_start, min(curr_bin_start + flux_config.sub_time_bins*dt, dt_end))
            )

            bin_meteor_information.append([[], []])

            curr_bin_start += dt



    ### Generate 5 minute bins ###
    loaded_forced_bins = False
    if forced_bins:

        bin_datetime, sol_bins = forced_bins
        sol_bins = np.array(sol_bins)
        starting_sol = unwrapSol(jd2SolLonSteyaert(datetime2JD(dt_beg)), sol_bins[0], sol_bins[-1])
        ending_sol = unwrapSol(jd2SolLonSteyaert(datetime2JD(dt_end)), sol_bins[0], sol_bins[-1])

        # Make a name for the forced bins file
        forced_bins_file = generateFluxFixedBinsName(config.stationID, shower_code, mass_index, \
            starting_sol, ending_sol)

        print("Forced bins file:", forced_bins_file)

        # Load previous computed bins, if available
        if os.path.exists(os.path.join(dir_path, forced_bins_file)):

            print("    ... loaded!")

            # Load previously computed collection areas and flux metadata
            sol_bins, forced_bins_meteor_num, forced_bins_area, forced_bins_time, \
                forced_bins_lm_m = loadForcedBinFluxData(dir_path, forced_bins_file)

            # Skips area calculation
            loaded_forced_bins = True  

        # Compute bins
        else:

            # Filtering sol bins so that bin edges contain just starting_sol and ending_sol
            sol_bins = sol_bins[np.searchsorted(sol_bins, starting_sol, side='right') - 1 \
                :np.searchsorted(sol_bins, ending_sol, side='left') + 1]

            # Time calculated as fraction of bin time that the starting_sol end ending_sol is
            forced_bins_time = np.array(
                [
                    min(
                        max(
                            min(sol_bins[i + 1] - starting_sol, ending_sol - sol_bins[i])
                           /(sol_bins[i + 1] - sol_bins[i]),
                            0,
                        ),
                        1,
                    )
                   *(bin_datetime[i + 1] - bin_datetime[i]).total_seconds()/3600
                    for i in range(len(sol_bins[:-1]))
                ]
            )

            forced_bin_meteor_information = [[[], []] for _ in sol_bins[:-1]]
            forced_bin_intervals = [
                (bin_datetime[i], bin_datetime[i + 1]) for i in range(len(bin_datetime) - 1)
            ]


    ### Sort meteors into bins ###

    for meteor, shower in associations.values():
        meteor_date = jd2Date(meteor.jdt_ref, dt_obj=True)

        # Filter out meteors ending too close to the radiant
        ra, dec, _ = shower.computeApparentRadiant(platepar.lat, platepar.lon, meteor.jdt_ref)
        radiant_azim, radiant_elev = raDec2AltAz(ra, dec, meteor.jdt_ref, platepar.lat, platepar.lon)

        # Skip meteors don't belonging to the shower, outside the bin, and too close to the radiant
        if (
            shower is None
            or (shower.name != shower_code)
            or (meteor_date < dt_beg)
            or (meteor_date > dt_end)
            or np.degrees(
                angularSeparation(
                    np.radians(radiant_azim),
                    np.radians(radiant_elev),
                    np.radians(meteor.end_azim),
                    np.radians(meteor.end_alt),
                )
            )
            < flux_config.rad_dist_min
        ):
            continue

        num_meteors += 1

        if forced_bins and not loaded_forced_bins:

            sol = unwrapSol(jd2SolLonSteyaert(meteor.jdt_ref), sol_bins[0], sol_bins[-1])
            indx = min(np.searchsorted(sol_bins, sol, side='right') - 1, len(sol_bins) - 2)
            forced_bin_meteor_information[indx][0].append(meteor)
            forced_bin_meteor_information[indx][1].append(meteor.ff_name)

        
        # Sory meteors by bin duration
        if binduration is not None:
            bin_num = min(
                int(
                    ((meteor_date - dt_beg).total_seconds()/3600)/binduration*flux_config.sub_time_bins
                ),
                len(bin_intervals) - 1,
            )
            for i in range(min(flux_config.sub_time_bins, bin_num)):
                bin_meteor_information[bin_num - i][0].append(meteor)
                bin_meteor_information[bin_num - i][1].append(meteor.ff_name)

        # Sort meteors by meteor count
        else: 
            if ((num_meteors - 1)*flux_config.sub_time_bins)%binmeteors < flux_config.sub_time_bins:
                for i in range(min(flux_config.sub_time_bins - 1, len(bin_meteor_information))):
                    bin_meteor_information[-i - 1][0].append(meteor)
                    bin_meteor_information[-i - 1][1].append(meteor.ff_name)

                bin_meteor_information.append([[meteor], [meteor.ff_name]])

                if len(bin_intervals) < flux_config.sub_time_bins:
                    bin_intervals.append([dt_beg])
                else:
                    bin_intervals[-flux_config.sub_time_bins].append(meteor_date)
                    bin_intervals.append([meteor_date])

            else:
                for i in range(min(flux_config.sub_time_bins, len(bin_meteor_information))):
                    bin_meteor_information[-i - 1][0].append(meteor)
                    bin_meteor_information[-i - 1][1].append(meteor.ff_name)

    # closing off all bin intervals
    if binmeteors is not None:
        for _bin in bin_intervals[-flux_config.sub_time_bins :]:
            if len(_bin) == 1:
                _bin.append(dt_end)

    ### ###


    # Apply corrections and compute the flux
    (   
        flux_table,
        sol_data,
        flux_lm_6_5_data,
        flux_lm_6_5_ci_lower_data,
        flux_lm_6_5_ci_upper_data,
        meteor_num_data,
        effective_collection_area_data,
        radiant_elev_data,
        radiant_dist_mid_data,
        ang_vel_mid_data,
        lm_s_data,
        lm_m_data,
        sensitivity_corr_data,
        range_corr_data,
        radiant_elev_corr_data,
        ang_vel_corr_data,
        total_corr_data,
        col_area_meteor_ht_raw,
        mag_median_data,
        mag_90_perc_data,
    ) = computeFluxCorrectionsOnBins(
        bin_meteor_information,
        bin_intervals,
        mass_index,
        population_index,
        shower,
        ht_std_percent,
        flux_config,
        config,
        col_areas_ht,
        v_init,
        azim_mid,
        elev_mid,
        r_mid,
        recalibrated_platepars,
        recalibrated_flux_platepars,
        platepar,
        frame_min_loss,
        ang_vel_night_mid,
        sensor_data,
        lm_m_nightly_mean,
        confidence_interval=confidence_interval,
        binduration=binduration,
    )

    flux_table.saveECSV(os.path.join(dir_path, "flux_table_test.ecsv"))


    # Compute ZHR (Rentdel & Koschak, 1990 paper 2 method)
    zhr_data = (np.array(flux_lm_6_5_data)/1000)*37200/((13.1*population_index - 16.5)*(population_index - 1.3)**0.748)

    if forced_bins:
        if not loaded_forced_bins:
            print('Calculating collecting area for fixed bins')
            (
                flux_table, 
                forced_bins_meteor_num, 
                forced_bins_area, 
                forced_bins_lm_m
            ) = computeFluxCorrectionsOnBins(
                forced_bin_meteor_information,
                forced_bin_intervals,
                mass_index,
                population_index,
                shower,
                ht_std_percent,
                flux_config,
                config,
                col_areas_ht,
                v_init,
                azim_mid,
                elev_mid,
                r_mid,
                recalibrated_platepars,
                recalibrated_flux_platepars,
                platepar,
                frame_min_loss,
                ang_vel_night_mid,
                sensor_data,
                lm_m_nightly_mean,
                confidence_interval=confidence_interval,
                no_skip=True,
            )
            
            print('Finished computing collecting areas for fixed bins')

            saveForcedBinFluxData(
                dir_path,
                forced_bins_file,
                sol_bins,
                forced_bins_meteor_num,
                forced_bins_area,
                forced_bins_time,
                forced_bins_lm_m,
            )

        forced_bins_area = np.array(
            [
                area/population_index**(6.5 - lm) if lm is not None and not np.isnan(lm) else 0
                for area, lm in zip(forced_bins_area, forced_bins_lm_m)
            ]
        )

    #######################################

    # Print the results
    print("Solar longitude, Flux at LM +6.5:")
    for sol, flux_lm_6_5 in zip(sol_data, flux_lm_6_5_data):
        print("{:9.5f}, {:8.4f}".format(sol, flux_lm_6_5))

    if (show_plots or save_plots) and len(sol_data):



        # # Plot a histogram of peak magnitudes
        # plt.hist(peak_mags, cumulative=True, log=True, bins=len(peak_mags), density=True)

        # # Plot population index
        # r_intercept = -0.7
        # x_arr = np.linspace(np.min(peak_mags), np.percentile(peak_mags, 60))
        # plt.plot(x_arr, 10**(np.log10(population_index)*x_arr + r_intercept))

        # plt.title("r = {:.2f}".format(population_index))

        # plt.show()



        # Plot how the derived values change throughout the night
        fig, axes = plt.subplots(nrows=4, ncols=2, figsize=(10, 8))
        ((ax_met, ax_lm), (ax_rad, ax_corrs), (ax_ang_vel, ax_col_area), (ax_mag, ax_flux)) = axes

        # Set up shared axes (all except the magnitude plot)
        sharex_list = [ax_met, ax_lm, ax_rad, ax_corrs, ax_ang_vel, ax_col_area, ax_flux]
        sharex_list[0].get_shared_x_axes().join(*sharex_list)


        fig.suptitle("{:s}, s = {:.2f}, r = {:.2f}, $\\gamma = {:.2f}$".format(shower_code, mass_index, \
            population_index, flux_config.gamma))

        ax_met.scatter(sol_data, meteor_num_data)
        ax_met.set_ylabel("Meteors")

        ax_rad.plot(sol_data, radiant_elev_data, label="Radiant elevation", color='k', linestyle='solid')
        ax_rad.plot(sol_data, radiant_dist_mid_data, label="Radiant distance", color='k', linestyle='dashed')
        ax_rad.legend()
        ax_rad.set_ylabel("Angle (deg)")

        ax_ang_vel.plot(sol_data, ang_vel_mid_data)
        ax_ang_vel.set_ylabel("Ang vel (deg/s)")
        ax_ang_vel.set_xlabel("La Sun (deg)")



        # Plot a histogram of peak magnitudes
        nums, mag_bins, _ = ax_mag.hist(peak_mags, cumulative=True, log=True, bins=len(peak_mags), \
            density=True)

        # Constrain the intercept so that it matchs the median magnitude
        median_mag = np.median(peak_mags)

        # Find the bin closest to the median magnitude
        median_bin = np.argmin(np.abs(mag_bins - median_mag))
        median_mag_bin = mag_bins[median_bin]
        median_value = nums[median_bin]

        # Plot population index
        #r_intercept = -0.7
        r_intercept = np.log10(median_value) - np.log10(population_index)*median_mag_bin
        x_arr = np.linspace(np.min(peak_mags), np.percentile(peak_mags, 90))
        ax_mag.plot(x_arr, 10**(np.log10(population_index)*x_arr + r_intercept))

        # Only show the portion between the edge percentiles
        ax_mag.set_xlim(np.percentile(peak_mags, 10) - 1, np.percentile(peak_mags, 90) + 1)

        ax_mag.set_xlabel("Magnitude")
        ax_mag.set_ylabel("Density")


        ax_lm.plot(sol_data, lm_s_data, label="Stellar")
        ax_lm.plot(sol_data, lm_m_data, label="Meteor")
        ax_lm.plot(sol_data, mag_median_data, label='Median Meteor')
        ax_lm.plot(sol_data, mag_90_perc_data, label='90 Percentile Meteor')
        ax_lm.set_ylabel("LM")
        ax_lm.legend()

        ax_corrs.plot(sol_data, sensitivity_corr_data, label="Sensitivity")
        ax_corrs.plot(sol_data, range_corr_data, label="Range")
        ax_corrs.plot(sol_data, radiant_elev_corr_data, label="Rad elev")
        ax_corrs.plot(sol_data, ang_vel_corr_data, label="Ang vel")
        ax_corrs.plot(sol_data, total_corr_data, label="Total (median)")
        ax_corrs.set_ylabel("Corrections")
        ax_corrs.legend()


        # Plot the collection area
        ax_col_area.plot(sol_data, np.array(effective_collection_area_data)/1e9)
        ax_col_area.plot(
            sol_data, len(sol_data)*[col_area_100km_raw/1e9], color='k', label="Raw col area at 100 km"
        )
        ax_col_area.plot(
            sol_data,
            len(sol_data)*[col_area_meteor_ht_raw/1e9],
            color='k',
            linestyle='dashed',
            label="Raw col area at met ht",
        )
        ax_col_area.set_ylabel("Eff. col. area (1000 km$^2$)")
        ax_col_area.legend()

        # Plot the flux
        ax_flux.scatter(sol_data, flux_lm_6_5_data, color='k', zorder=4)
        ax_flux.errorbar(
            sol_data,
            flux_lm_6_5_data,
            color='grey',
            capsize=5,
            zorder=3,
            linestyle='none',
            yerr=[
                np.array(flux_lm_6_5_data) - np.array(flux_lm_6_5_ci_lower_data),
                np.array(flux_lm_6_5_ci_upper_data) - np.array(flux_lm_6_5_data),
            ],
        )

        ax_flux.set_ylabel("Flux (met/1000km$^2$/h)")
        ax_flux.set_xlabel("La Sun (deg)")

        # ### Add a ZHR axis ###
        # ax_flux_zhr = ax_flux.twinx()

        # # Plot ZHR to be invisible, just to align the axes
        # ax_flux_zhr.scatter(sol_data, zhr_data, alpha=1)
        # #ax_flux_zhr.set_ylim(ht_min/1000, ht_max/1000)
        # ax_flux_zhr.set_ylabel("ZHR")

        # ### ###

        plt.tight_layout()

        if save_plots:

            sol_beg = jd2SolLonSteyaert(datetime2JD(dt_beg))
            sol_end = jd2SolLonSteyaert(datetime2JD(dt_end))

            plt.savefig(os.path.join(dir_path, generateFluxPlotName(config.stationID, shower_code, \
                mass_index, sol_beg, sol_end)), dpi=150)

        if show_plots:
            plt.show()
        else:
            plt.clf()
            plt.close()


    if forced_bins:
        return (
            sol_data,
            flux_lm_6_5_data,
            flux_lm_6_5_ci_lower_data,
            flux_lm_6_5_ci_upper_data,
            meteor_num_data,
            population_index,
            (sol_bins, forced_bins_meteor_num, forced_bins_area, forced_bins_time),
        )
    return (
        sol_data,
        flux_lm_6_5_data,
        flux_lm_6_5_ci_lower_data,
        flux_lm_6_5_ci_upper_data,
        meteor_num_data,
        population_index,
    )




def prepareFluxFiles(config, dir_path, ftpdetectinfo_path):
    """ Prepare files necessary for quickly computing the flux. 
    
    Arguments:
        config: [Config]
        dir_path: [str] Path to the data directory.
        ftpdetectinfo_path: [str] Path to the FTPdetectinfo file.

    Return:
        None

    """

    # Init the flux configuration
    flux_config = FluxConfig()


    file_list = sorted(os.listdir(dir_path))


    # Load meteor data from the FTPdetectinfo file
    meteor_data = readFTPdetectinfo(*os.path.split(ftpdetectinfo_path))


    # Load the platepar file
    platepar = Platepar.Platepar()
    platepar.read(os.path.join(dir_path, config.platepar_name), use_flat=config.use_flat)


    # Locate and load the mask file
    mask = getMaskFile(dir_path, config, file_list=file_list)

    if mask is not None:
        mask.checkMask(platepar.X_res, platepar.Y_res)


    # Computes FWHM of stars
    getSensorCharacterization(dir_path, config, flux_config, meteor_data)

    # Compute collecting areas
    getCollectingArea(dir_path, config, flux_config, platepar, mask)

    # Run cloud detection and store the approprite files
    time_intervals = detectClouds(config, dir_path, mask=mask, save_plots=True, show_plots=False)


    ### Go through every shower that was active and prepare compute the flux ###

    # Load the list of showers used for flux computation
    flux_showers = FluxShowers(config)

    # Check for active showers in the observation periods
    for interval in time_intervals:
            
        dt_beg, dt_end = interval

        # Get a list of active showers in the time interval
        active_showers = flux_showers.activeShowers(dt_beg, dt_end)

        # Compute the flux for all active showers
        for shower in active_showers:


            # Calculate fixed 5 minute bins
            sol_bins, bin_datetime_dict = calculateFixedBins(time_intervals, [dir_path], shower)

            # Extract datetimes of forced bins relevant for this time interval
            dt_bins = bin_datetime_dict[np.argmax([year_start < dt_beg < year_end \
                for (year_start, year_end), _ in bin_datetime_dict])][1]
            forced_bins = (dt_bins, sol_bins)


            computeFlux(config, dir_path, ftpdetectinfo_path, shower, dt_beg, dt_end, shower.mass_index, \
                binmeteors=-1, forced_bins=forced_bins, save_plots=True, show_plots=False)


    ###


def fluxParser():
    """Returns arg parser for Flux.py __main__"""

    flux_parser = argparse.ArgumentParser(description="Compute single-station meteor shower flux.")

    flux_parser.add_argument(
        "ftpdetectinfo_path",
        metavar="FTPDETECTINFO_PATH",
        type=str,
        help="Path to an FTPdetectinfo file or path to folder. The directory also has to contain"
        "a platepar and mask file.",
    )


    flux_parser.add_argument(
        "shower_code", metavar="SHOWER_CODE", type=str, \
        help="IAU shower code (e.g. ETA, PER, SDA). Use 'auto' to compute the flux using the table in RMS."
    )

    flux_parser.add_argument("-s", "--massindex", metavar="MASS_INDEX", type=float, \
        help="Mass index of the shower. Only used when a specific shower is specified.")

    flux_parser.add_argument(
        "--timeinterval",
        nargs=2,
        metavar='INTERVAL',
        help="Time of the observation start and ending. YYYYMMDD_HHMMSS format for each",
    )

    # Decide on the binning if the flux is computed manually
    binning_group = flux_parser.add_mutually_exclusive_group(required=False)
    binning_group.add_argument(
        "--binduration", type=float, metavar='DURATION', help="Time bin width in hours."
    )
    binning_group.add_argument("--binmeteors", type=int, metavar='COUNT', help="Number of meteors per bin. Automatically determined by default.", \
        default=-1)

    flux_parser.add_argument(
        "-c",
        "--config",
        metavar="CONFIG_PATH",
        type=str,
        default='.',
        help="Path to a config file which will be used instead of the default one."
        " To load the .config file in the given data directory, write '.' (dot).",
    )
    flux_parser.add_argument(
        "--fwhm",
        metavar="DEFAULT_FWHM",
        type=float,
        help="For old datasets fwhm was not measured for CALSTARS files, in these cases, "
        "fwhm must be given (will be used only when necessary)",
    )
    flux_parser.add_argument(
        "--ratiothres",
        metavar="RATIO",
        type=float,
        default=0.5,
        help="Define a specific ratio threshold that will decide whether there are clouds. "
        "0.5 has been tested to be good and it is the default",
    )

    return flux_parser


if __name__ == "__main__":

    import RMS.ConfigReader as cr

    # COMMAND LINE ARGUMENTS
    # Init the command line arguments parser

    flux_parser = fluxParser()
    cml_args = flux_parser.parse_args()

    #########################

    ftpdetectinfo_path = cml_args.ftpdetectinfo_path
    ftpdetectinfo_path = findFTPdetectinfoFile(ftpdetectinfo_path)

    if not os.path.isfile(ftpdetectinfo_path):
        print("The FTPdetectinfo file does not exist:", ftpdetectinfo_path)
        print("Exiting...")
        sys.exit()

    # Extract parent directory
    dir_path = os.path.dirname(ftpdetectinfo_path)

    # Load the config file
    config = cr.loadConfigFromDirectory(cml_args.config, dir_path)


    # Automatically prepare the files and compute the flux
    if cml_args.shower_code.lower() == 'auto':

        print("Automatically computing the flux...")

        prepareFluxFiles(config, dir_path, ftpdetectinfo_path)

        sys.exit()



    datetime_pattern = "%Y/%M/%d %H:%M:%S"
    
    # Use manually defined time intervals
    if cml_args.timeinterval is not None:
        dt_beg = datetime.datetime.strptime(cml_args.timeinterval[0], "%Y%m%d_%H%M%S")
        dt_end = datetime.datetime.strptime(cml_args.timeinterval[1], "%Y%m%d_%H%M%S")
        time_intervals = [(dt_beg, dt_end)]

    # Automatically deterine time intervals
    else:

        time_intervals = detectClouds(config, dir_path, show_plots=True, save_plots=False, \
            ratio_threshold=cml_args.ratiothres)

        for i, interval in enumerate(time_intervals):
            print(
                'interval {:d}/{:d}: '.format(i + 1, len(time_intervals)),
                '({:s},{:s})'.format(interval[0].strftime(datetime_pattern), interval[1].strftime(datetime_pattern))
            )

        # print('display ff with clouds')
        # for ff in detect_clouds:
        #     print(ff, detect_clouds[ff])


    # Compute the flux
    for dt_beg, dt_end in time_intervals:
        print('Using interval: ({:s},{:s})'.format(dt_beg.strftime(datetime_pattern), dt_end.strftime(datetime_pattern)))
        computeFlux(
            config,
            dir_path,
            ftpdetectinfo_path,
            cml_args.shower_code,
            dt_beg,
            dt_end,
            cml_args.massindex,
            cml_args.binduration,
            cml_args.binmeteors,
            default_fwhm=cml_args.fwhm,
        )<|MERGE_RESOLUTION|>--- conflicted
+++ resolved
@@ -84,6 +84,9 @@
         # Minimum number of meteors in the time bin
         self.meteors_min = 3
 
+        # Default star FWHM, it it's not available (pz)
+        self.default_fwhm = 3
+
 
 class FluxMeasurements(object):
     def __init__(self, shower_code, mass_index, population_index, gamma, shower_velocity, shower_height, \
@@ -712,49 +715,6 @@
     return sol, meteor_list, area_list, time_list, meteor_lm_list
 
 
-<<<<<<< HEAD
-=======
-class FluxConfig(object):
-    def __init__(self):
-        """Container for flux calculations."""
-
-        # How many points to use to evaluate the FOV on seach side of the image. Normalized to the longest
-        #   side.
-        self.side_points = 20
-
-        # Minimum height (km).
-        self.ht_min = 60
-
-        # Maximum height (km).
-        self.ht_max = 130
-
-        # Height sampling delta (km).
-        self.dht = 2
-
-        # Limit of meteor's elevation above horizon (deg). 25 degrees by default.
-        self.elev_limit = 20
-
-        # Minimum radiant elevation in the time bin (deg). 25 degreees by default
-        self.rad_elev_limit = 15
-
-        # Radiant elevation correction exponent
-        # See: Molau & Barentsen (2013) - Meteoroid stream flux densities and the zenith exponent
-        self.gamma = 1.5
-
-        # Minimum distance of the end of the meteor to the radiant (deg)
-        self.rad_dist_min = 15
-
-        # Subdivide the time bin into the given number of subbins
-        self.sub_time_bins = 2
-
-        # Minimum number of meteors in the time bin
-        self.meteors_min = 3
-
-        # Default star FWHM, it it's not available (pz)
-        self.default_fwhm = 3
-
-
->>>>>>> 2f19cf5b
 def computeClearSkyTimeIntervals(cloud_ratio_dict, ratio_threshold=0.5, time_gap_threshold=15, clearing_threshold=90):
     """ Calculate sets of time intervals using the detected to predicted star ratios.
 
