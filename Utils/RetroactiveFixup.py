""" Given a path to the station directory and a date, recalibrate all data older than the given date. 
Optionally, copy a config file from the night folder closest to the given date to all previous night folders.
"""

from __future__ import print_function, division, absolute_import

import os
import sys
import shutil
import datetime

from RMS.Astrometry.ApplyRecalibrate import applyRecalibrate
from RMS.Formats.FTPdetectinfo import validDefaultFTPdetectinfo
from RMS.ConfigReader import parse as parseConfig


CONFIG_NAME = ".config"
CONFIG_BAK = "bak.config"


if __name__ == "__main__":

    import argparse


    ### COMMAND LINE ARGUMENTS

    # Init the command line arguments parser
    arg_parser = argparse.ArgumentParser(description="Recalibrate the data older than the given date. Optionally, copy the config from the night closest to the date to all older data directories.")

    arg_parser.add_argument('station_path', metavar='DIR_PATH', type=str, \
        help="Path to the station directory.")

    arg_parser.add_argument('date', metavar='DATE', type=str, \
        help="Reference date in the YYYYMMDD format.")

    arg_parser.add_argument('-c', '--copyconfig', action="store_true", \
        help="""Copy the config from the data dir closest to the given date to older data directories. """)

    # Parse the command line arguments
    cml_args = arg_parser.parse_args()

    #########################


    if not os.path.exists(cml_args.station_path):
        print("Directory does not exist:", cml_args.station_path)
        print("Exiting...")
        sys.exit()


    # Parse the reference date into a datetime object
    dt_ref = datetime.datetime.strptime(cml_args.date, "%Y%m%d")


    # Create a list of directory paths and their parsed dates
    dir_dt_list = []
    for dir_name in sorted(os.listdir(cml_args.station_path)):

        dir_path = os.path.join(cml_args.station_path, dir_name)

        # Only take directories
        if not os.path.isdir(dir_path):
            continue


        # Parse the date, e.g. HR000Q_20190814_184253_344231_detected
        date_str = dir_name.split("_")[1]
        dt = datetime.datetime.strptime(date_str, "%Y%m%d")

        dir_dt_list.append([dir_name, dt])


    # Find the directory closest to the reference date
    dt_diff_list = [abs((dt_tmp - dt_ref).total_seconds()) for _, dt_tmp in dir_dt_list]
    ref_dir = dir_dt_list[dt_diff_list.index(min(dt_diff_list))][0]


    # Check if the config file exists in the refernce directory
    ref_config_path = os.path.join(cml_args.station_path, ref_dir, CONFIG_NAME)
    if not os.path.exists(ref_config_path):
        print("No config file in the reference directory:", ref_config_path)
        print("Exiting...")
        sys.exit()


    # Go through all directories and copy the config file from the reference directory into them
    for dir_name in sorted(os.listdir(cml_args.station_path)):

        dir_path = os.path.join(cml_args.station_path, dir_name)

        # Only take directories
        if not os.path.isdir(dir_path):
            continue

        # Stop if the reference directory has been reached
        if dir_name == ref_dir:
            break


        config_path = os.path.join(dir_path, CONFIG_NAME)
        if not os.path.exists(config_path):
            print("No config file in {:s}, skipping...".format(dir_name))
            continue


        # Copy the config from the reference directory to all previous dirs
        if cml_args.copyconfig:

            # Back up the config file unless it already exists
            config_bak_path = os.path.join(dir_path, CONFIG_BAK)
            if not os.path.exists(config_bak_path):
                shutil.copy2(config_path, config_bak_path)

            # Copy the refernce config file in the place of the existing config file
            shutil.copy2(ref_config_path, config_path)

            print("Replaced config in:", dir_name)



        ### Recalibrate the FTPdetectinfo ###

        # Find the FTPdetectinfo file in the directory
        ftpdetectinfo_name = None
        for file_name in sorted(os.listdir(dir_path)):

<<<<<<< HEAD
            # Find the defualt FTPdetectinfo file
            if validDefaultFTPdetectinfo(file_name):

=======
            # Find FTPdetectinfo
            if file_name.startswith("FTPdetectinfo") and file_name.endswith('.txt') and \
                (not "backup" in file_name) and (not "uncalibrated" in file_name):
>>>>>>> 0b71abd7
                ftpdetectinfo_name = file_name
                break

        
        # Skip directories which have no FTPdetectinfo files
        if ftpdetectinfo_name is None:
            print("No FTPdetectinfo file found in:", dir_name)
            print("Skipping...")
            continue


        # Load the config file
        try:
            config = parseConfig(config_path)

        except:
            print("Failed to load the config file, skipping...")

        # Run the recalibration
        applyRecalibrate(os.path.join(dir_path, ftpdetectinfo_name), config, generate_plot=False)

        ### ###

    



<|MERGE_RESOLUTION|>--- conflicted
+++ resolved
@@ -125,15 +125,8 @@
         ftpdetectinfo_name = None
         for file_name in sorted(os.listdir(dir_path)):
 
-<<<<<<< HEAD
-            # Find the defualt FTPdetectinfo file
+            # Find the default FTPdetectinfo file
             if validDefaultFTPdetectinfo(file_name):
-
-=======
-            # Find FTPdetectinfo
-            if file_name.startswith("FTPdetectinfo") and file_name.endswith('.txt') and \
-                (not "backup" in file_name) and (not "uncalibrated" in file_name):
->>>>>>> 0b71abd7
                 ftpdetectinfo_name = file_name
                 break
 
